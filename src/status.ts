import { ConfigurationReader, StatusBarOptionVisibility, StatusBarTextOptionVisibility, StatusBarStaticOptionVisibility, StatusBarIconOptionVisibility, checkConfigureOverridesPresent, checkBuildOverridesPresent, checkTestOverridesPresent, checkPackageOverridesPresent } from '@cmt/config';
import { SpecialKits } from '@cmt/kit';
import * as vscode from 'vscode';
import * as nls from 'vscode-nls';

nls.config({ messageFormat: nls.MessageFormat.bundle, bundleFormat: nls.BundleFormat.standalone })();
const localize: nls.LocalizeFunc = nls.loadMessageBundle();

// Helper functions
function hasCPPTools(): boolean {
    return vscode.extensions.getExtension('ms-vscode.cpptools') !== undefined;
}

// Button class
abstract class Button {
    readonly settingsName: string | null = null;
    protected readonly button: vscode.StatusBarItem;
    private _forceHidden: boolean = false;
    private _hidden: boolean = false;
    private _text: string = '';
    private _tooltip: string | null = null;
    private _icon: string | null = null;

    constructor(protected readonly config: ConfigurationReader, protected readonly priority: number) {
        this.button = vscode.window.createStatusBarItem(vscode.StatusBarAlignment.Left, this.priority);
    }

    /**
     * Only used in StatusBar class
     */
    set forceHidden(v: boolean) {
        this._forceHidden = v;
        this.update();
    }

    get hidden() {
        return this._hidden;
    }
    set hidden(v: boolean) {
        this._hidden = v;
        this.update();
    }

    get text(): string {
        return this._text;
    }
    set text(v: string) {
        this._text = v;
        this.update();
    }

    get bracketText(): string {
        return `[${this._text}]`;
    }

    get tooltip(): string | null {
        return this._tooltip;
    }
    set tooltip(v: string | null) {
        this._tooltip = v;
        this.update();
    }

    protected set icon(v: string | null) {
        this._icon = v ? `$(${v})` : null;
    }

    protected set command(v: string | null) {
        this.button.command = v || undefined;
    }

    dispose(): void {
        this.button.dispose();
    }
    update(): void {
        if (!this._isVisible() || this._forceHidden) {
            this.button.hide();
            return;
        }
        const text = this._getText(true);
        if (text === '') {
            this.button.hide();
            return;
        }
        this.button.text = text;
        this.button.tooltip = this._getTooltip() || undefined;
        this.button.show();
    }

    protected getTextNormal(): string {
        if (this._text.length > 0) {
            return this.bracketText;
        }
        return '';
    }
    protected getTextShort(): string {
        return this.getTextNormal();
    }
    protected getTextIcon(): string {
        return '';
    }

    protected getTooltipNormal(): string | null {
        return this._tooltip;
    }
    protected getTooltipShort(): string | null {
        const tooltip = this.getTooltipNormal();
        const text = this.getTextNormal();
        if (!tooltip && !text) {
            return null;
        }
        if (!tooltip || !text) {
            return this.prependCMake(`${tooltip || text}`);
        }
        return this.prependCMake(`${text}\n${tooltip}`);
    }
    protected getTooltipIcon(): string | null {
        return this.getTooltipShort();
    }

    protected isVisible(): boolean {
        return !this.hidden;
    }
    protected prependCMake(text: string | null): any {
        if (!!text) {
            return `CMake: ${text}`;
        }
        return text;
    }

    private _isVisible(): boolean {
        return this.isVisible() && this._getVisibilitySetting() !== 'hidden';
    }
    private _getVisibilitySetting(): StatusBarOptionVisibility | StatusBarTextOptionVisibility | StatusBarStaticOptionVisibility | StatusBarIconOptionVisibility | null {
        if (this.settingsName) {
            let setting = Object(this.config.options.advanced)[this.settingsName]?.statusBarVisibility;

            if (setting === 'inherit') {
                if (this.config.options.statusBarVisibility === 'hidden') {
                    setting = Object(this.config.options.advanced)[this.settingsName]?.inheritDefault;
                } else {
                    setting = this.config.options.statusBarVisibility;
                }
            }
            if (setting === undefined) {
                setting = this.config.options.statusBarVisibility;
            }
            return setting || null;
        }
        return null;
    }

    private _getTooltip(): string | null {
        const visibility = this._getVisibilitySetting();
        switch (visibility) {
            case 'hidden':
                return null;
            case 'icon':
                return this.getTooltipIcon();
            case 'compact':
                return this.getTooltipShort();
            default:
                return this.getTooltipNormal();
        }
    }
    private _getText(icon: boolean = false): string {
        const type = this._getVisibilitySetting();
        let text: string;
        switch (type) {
            case 'icon':
                text = this.getTextIcon();
                break;
            case 'compact':
                text = this.getTextShort();
                break;
            default:
                text = this.getTextNormal();
                break;
        }
        if (!icon) {
            return text;
        }
        if (!this._icon) {
            return text;
        }
        if (text === '') {
            return this._icon || '';
        }
        return `${this._icon} ${text}`;
    }
}

class FolderButton extends Button {
    // private static readonly _autoSelectToolTip = localize('active.folder.auto.select.tooltip', 'Active folder');
    // private static readonly _toolTip = localize('active.folder.tooltip', 'Select Active folder');
    // private static readonly _autoSelectToolTip = localize('active.folder.auto.tooltip', 'auto');

    settingsName = 'folder';
    constructor(protected readonly config: ConfigurationReader, protected readonly priority: number) {
        super(config, priority);
        this.command = 'cmake.selectActiveFolder';
        this.icon = 'folder-active';
        this.tooltip = localize('click.to.select.workspace.tooltip', 'Click to select the active folder');
    }

    // private _autoSelect: boolean = false;
    set autoSelect(v: boolean) {
        if (v) {}
        // this._autoSelect = v;
        // this.update();
    }

    protected getTooltipNormal(): string | null {
        // if (this._autoSelect) {
        //  return `${this.tooltip} (${WorkspaceButton._autoSelectToolTip})`;
        // }
        return this.tooltip;
    }
    protected getTextShort(): string {
        let len = this.config.options.advanced?.folder?.statusBarLength || 0;
        if (!Number.isInteger(len) || len <= 0) {
            len = 20;
        }
        let text = this.getTextNormal();
        if (len + 3 < text.length) {
            text = `${text.substr(0, len)}...`;
            if (text.startsWith('[')) {
                text = `${text}]`;
            }
        }
        return text;
    }
    protected getTooltipShort(): string | null {
        return this.prependCMake(this.getTooltipNormal());
    }
    protected getTooltipIcon(): string | null {
        return super.getTooltipShort();
    }

    public isMultiProject: boolean = false;
    protected isVisible(): boolean {
        return super.isVisible() && vscode.workspace.workspaceFolders !== undefined && (vscode.workspace.workspaceFolders.length > 1 || this.isMultiProject);
    }
}

class VariantStatus extends Button {
    private _statusMessage: string = localize('loading.status', 'Loading...');

    settingsName = 'variant';
    constructor(protected readonly config: ConfigurationReader, protected readonly priority: number) {
        super(config, priority);
        this.hidden = true;
        this.command = 'cmake.setVariant';
        this.icon = 'info';
        this.text = localize('unconfigured', 'Unconfigured');
        this.tooltip = localize('click.to.select.variant.tooltip', 'Click to select the current build variant');
    }

    set statusMessage(v: string) {
        this._statusMessage = v;
        this.update();
    }

    protected getTextNormal(): string {
        return this.prependCMake(`${this.bracketText}: ${this._statusMessage}`);
    }
    protected getTextShort(): string {
        return this.bracketText;
    }

    protected getTooltipShort(): string | null {
        return this.prependCMake(`${this.bracketText} - ${this._statusMessage}\n${this.tooltip}`);
    }
}

class KitSelection extends Button {
    private static readonly _noActiveKit = localize('no.active.kit', 'No active kit');
    private static readonly _noKitSelected = localize('no.kit.selected', 'No Kit Selected');

    settingsName = 'kit';
    constructor(protected readonly config: ConfigurationReader, protected readonly priority: number) {
        super(config, priority);
        this.hidden = true;
        this.command = 'cmake.selectKit';
        this.icon = 'tools';
        this.tooltip = localize('click.to.change.kit.tooltip', 'Click to change the active kit');
    }

    protected getTextNormal(): string {
        const text = this.text;
        if (text === SpecialKits.Unspecified) {
            return KitSelection._noActiveKit;
        }
        if (text.length === 0) {
            return KitSelection._noKitSelected;
        }
        return this.bracketText;
    }

    protected getTextShort(): string {
        let len = this.config.options.advanced?.kit?.statusBarLength || 0;
        if (!Number.isInteger(len) || len <= 0) {
            len = 20;
        }
        let text = this.getTextNormal();
        if (len + 3 < text.length) {
            text = `${text.substr(0, len)}...`;
            if (text.startsWith('[')) {
                text = `${text}]`;
            }
        }
        return text;
    }

    protected getTooltipShort(): string | null {
        if (this.getTextNormal() === this.getTextShort()) {
            return this.prependCMake(this.getTooltipNormal());
        }
        return super.getTooltipShort();
    }
}

class BuildTargetSelectionButton extends Button {
    settingsName = 'buildTarget';
    constructor(protected readonly config: ConfigurationReader, protected readonly priority: number) {
        super(config, priority);
        this.hidden = false;
        this.command = 'cmake.setDefaultTarget';
        this.tooltip = localize('set.active.target.tooltip', 'Set the default build target');
    }

    protected getTextShort(): string {
        let len = this.config.options.advanced?.buildTarget?.statusBarLength || 0;
        if (!Number.isInteger(len) || len <= 0) {
            len = 20;
        }
        let text = this.getTextNormal();
        if (len + 3 < text.length) {
            text = `${text.substr(0, len)}...`;
            if (text.startsWith('[')) {
                text = `${text}]`;
            }
        }
        return text;
    }

    protected getTooltipShort(): string | null {
        return this.prependCMake(this.tooltip);
    }
}

class LaunchTargetSelectionButton extends Button {
    settingsName = 'launchTarget';
    constructor(protected readonly config: ConfigurationReader, protected readonly priority: number) {
        super(config, priority);
        this.command = 'cmake.selectLaunchTarget';
        this.tooltip = localize('select.target.tooltip', 'Select the target to launch');
    }

    protected getTooltipShort(): string | null {
        return this.prependCMake(this.tooltip);
    }
<<<<<<< HEAD

    protected getTextShort(): string {
        let len = this.config.options.advanced?.launchTarget?.statusBarLength || 0;
        if (!Number.isInteger(len) || len <= 0) {
            len = 20;
        }
        let text = this.getTextNormal();
        if (len + 3 < text.length) {
            text = `${text.substr(0, len)}...`;
            if (text.startsWith('[')) {
                text = `${text}]`;
            }
        }
        return text;
    }
}
=======
>>>>>>> 4a416297

    protected getTextShort(): string {
        let len = this.config.options.advanced?.launchTarget?.statusBarLength || 0;
        if (!Number.isInteger(len) || len <= 0) {
            len = 20;
        }
        let text = this.getTextNormal();
        if (len + 3 < text.length) {
            text = `${text.substr(0, len)}...`;
            if (text.startsWith('[')) {
                text = `${text}]`;
            }
        }
        return text;
    }
}

class ControlButton extends Button {
    private _target: string | null = null;

    set target(v: string | null) {
        this._target = v;
        this.update();
    }

    protected getTooltipNormal(): string | null {
        if (!!this._target) {
            return `${this.tooltip}: [${this._target}]`;
        }
        return this.tooltip;
    }
}

class DebugButton extends ControlButton {
    settingsName = 'debug';
    constructor(protected readonly config: ConfigurationReader, protected readonly priority: number) {
        super(config, priority);
        this.command = 'cmake.debugTarget';
        this.icon = 'bug';
        this.tooltip = localize('launch.debugger.tooltip', 'Launch the debugger for the selected target');
    }

    protected isVisible(): boolean {
        return super.isVisible() && hasCPPTools();
    }
}

class LaunchButton extends ControlButton {
    settingsName = 'launch';
    constructor(protected readonly config: ConfigurationReader, protected readonly priority: number) {
        super(config, priority);
        this.command = 'cmake.launchTarget';
        this.icon = 'play';
        this.tooltip = localize('launch.tooltip', 'Launch the selected target');
    }
}

class StopButton extends ControlButton {
    settingsName = 'stop';
    constructor(protected readonly config: ConfigurationReader, protected readonly priority: number) {
        super(config, priority);
        this.command = 'cmake.stopTarget';
        this.icon = 'debug-stop';
        this.tooltip = localize('stop.tooltip', 'Stop the selected target');
    }
}

class CTestButton extends Button {
    settingsName = 'ctest';
    constructor(protected readonly config: ConfigurationReader, protected readonly priority: number) {
        super(config, priority);
        this.command = 'cmake.ctest';
        this.tooltip = localize('run.ctest.tests.tooltip', 'Run CTest tests');
    }

    private _enabled: boolean = false;
    private _color: string = '';

    set enabled(v: boolean) {
        this._enabled = v;
        this.update();
    }

    update(): void {
        this.icon = 'beaker';
        if (this.config.options.advanced?.ctest?.color === true) {
            this.button.color = this._color;
        } else {
            this.button.color = '';
        }
        super.update();
    }

    protected isVisible(): boolean {
        return super.isVisible() && this._enabled;
    }

    protected getTextNormal(): string {
        this.button.color = '';
        return localize('run.ctest', 'Run CTest');
    }

    protected getTextShort(): string {
        let len = this.config.options.advanced?.ctest?.statusBarLength || 0;
        if (!Number.isInteger(len) || len <= 0) {
            len = 20;
        }
        let text = this.getTextNormal();
        if (len + 3 < text.length) {
            text = `${text.substr(0, len)}...`;
            if (text.startsWith('[')) {
                text = `${text}]`;
            }
        }
        return text;
<<<<<<< HEAD
    }

    protected getTooltipShort(): string | null {
        return this.prependCMake(this.getTooltipNormal());
    }
    protected getTooltipIcon() {
        return this.getTooltipShort();
    }
}

class CPackButton extends Button {
    settingsName = 'cpack';
    constructor(protected readonly config: ConfigurationReader, protected readonly priority: number) {
        super(config, priority);
        this.command = 'cmake.cpack';
        this.tooltip = localize('run.cpack.tooltip', 'Run CPack');
    }

    private _enabled: boolean = false;
    private _color: string = '';

    set enabled(v: boolean) {
        this._enabled = v;
        this.update();
    }

    update(): void {
        this.icon = 'package';
        if (this.config.options.advanced?.cpack?.color === true) {
            this.button.color = this._color;
        } else {
            this.button.color = '';
        }
        super.update();
    }

    protected isVisible(): boolean {
        return super.isVisible() && this._enabled;
    }

    protected getTextNormal(): string {
        this.button.color = '';
        return localize('run.cpack', 'Run CPack');
    }

    protected getTextShort(): string {
        let len = this.config.options.advanced?.cpack?.statusBarLength || 0;
        if (!Number.isInteger(len) || len <= 0) {
            len = 20;
        }
        let text = this.getTextNormal();
        if (len + 3 < text.length) {
            text = `${text.substr(0, len)}...`;
            if (text.startsWith('[')) {
                text = `${text}]`;
            }
        }
        return text;
    }

    protected getTooltipShort(): string | null {
        return this.prependCMake(this.getTooltipNormal());
    }
    protected getTooltipIcon() {
        return this.getTooltipShort();
    }
}

class WorkflowButton extends Button {
    settingsName = 'workflow';
    constructor(protected readonly config: ConfigurationReader, protected readonly priority: number) {
        super(config, priority);
        this.command = 'cmake.workflow';
        this.tooltip = localize('run.workflow.tooltip', 'Run Workflow');
    }

    private _enabled: boolean = false;
    private _color: string = '';

    set enabled(v: boolean) {
        this._enabled = v;
        this.update();
    }

    update(): void {
        this.icon = 'run';
        if (this.config.options.advanced?.workflow?.color === true) {
            this.button.color = this._color;
        } else {
            this.button.color = '';
        }
        super.update();
    }

    protected isVisible(): boolean {
        return super.isVisible() && this._enabled;
    }

    protected getTextNormal(): string {
        this.button.color = '';
        return localize('run.workflow', 'Run Workflow');
    }

    protected getTextShort(): string {
        let len = this.config.options.advanced?.workflow?.statusBarLength || 0;
        if (!Number.isInteger(len) || len <= 0) {
            len = 20;
        }
        let text = this.getTextNormal();
        if (len + 3 < text.length) {
            text = `${text.substr(0, len)}...`;
            if (text.startsWith('[')) {
                text = `${text}]`;
            }
        }
        return text;
=======
>>>>>>> 4a416297
    }

    protected getTooltipShort(): string | null {
        return this.prependCMake(this.getTooltipNormal());
    }
    protected getTooltipIcon() {
        return this.getTooltipShort();
    }
}

class CPackButton extends Button {
    settingsName = 'cpack';
    constructor(protected readonly config: ConfigurationReader, protected readonly priority: number) {
        super(config, priority);
        this.command = 'cmake.cpack';
        this.tooltip = localize('run.cpack.tooltip', 'Run CPack');
    }

    private _enabled: boolean = false;
    private _color: string = '';

    set enabled(v: boolean) {
        this._enabled = v;
        this.update();
    }

    update(): void {
        this.icon = 'package';
        if (this.config.options.advanced?.cpack?.color === true) {
            this.button.color = this._color;
        } else {
            this.button.color = '';
        }
        super.update();
    }

    protected isVisible(): boolean {
        return super.isVisible() && this._enabled;
    }

    protected getTextNormal(): string {
        this.button.color = '';
        return localize('run.cpack', 'Run CPack');
    }

    protected getTextShort(): string {
        let len = this.config.options.advanced?.cpack?.statusBarLength || 0;
        if (!Number.isInteger(len) || len <= 0) {
            len = 20;
        }
        let text = this.getTextNormal();
        if (len + 3 < text.length) {
            text = `${text.substr(0, len)}...`;
            if (text.startsWith('[')) {
                text = `${text}]`;
            }
        }
        return text;
    }

    protected getTooltipShort(): string | null {
        return this.prependCMake(this.getTooltipNormal());
    }
    protected getTooltipIcon() {
        return this.getTooltipShort();
    }
}

class WorkflowButton extends Button {
    settingsName = 'workflow';
    constructor(protected readonly config: ConfigurationReader, protected readonly priority: number) {
        super(config, priority);
        this.command = 'cmake.workflow';
        this.tooltip = localize('run.workflow.tooltip', 'Run Workflow');
    }

    private _enabled: boolean = false;
    private _color: string = '';

    set enabled(v: boolean) {
        this._enabled = v;
        this.update();
    }

    update(): void {
        this.icon = 'run';
        if (this.config.options.advanced?.workflow?.color === true) {
            this.button.color = this._color;
        } else {
            this.button.color = '';
        }
        super.update();
    }

    protected isVisible(): boolean {
        return super.isVisible() && this._enabled;
    }

    protected getTextNormal(): string {
        this.button.color = '';
        return localize('run.workflow', 'Run Workflow');
    }

    protected getTextShort(): string {
        let len = this.config.options.advanced?.workflow?.statusBarLength || 0;
        if (!Number.isInteger(len) || len <= 0) {
            len = 20;
        }
        let text = this.getTextNormal();
        if (len + 3 < text.length) {
            text = `${text.substr(0, len)}...`;
            if (text.startsWith('[')) {
                text = `${text}]`;
            }
        }
        return text;
    }

    protected getTooltipShort(): string | null {
        return this.prependCMake(this.getTooltipNormal());
    }
    protected getTooltipIcon() {
        return this.getTooltipShort();
    }
}

class BaseBuildButton extends Button {

    protected _isBusy: boolean = false;
    protected _target: string | null = null;

    set target(v: string | null) {
        this._target = v;
        this.update();
    }

    protected getTextNormal(): string {
        return this.text;
    }
    protected getTextShort(): string {
        return '';
    }

    protected getTooltipNormal(): string | null {
        if (!!this._target) {
            return `${this.tooltip}: [${this._target}]`;
        }
        return this.tooltip;
    }
    protected getTooltipShort(): string | null {
        return this.prependCMake(this.getTooltipNormal());
    }

    protected isVisible(): boolean {
        return super.isVisible() && (this._isBusy || true);
    }
}

class BuildButton extends BaseBuildButton {
    private static readonly _build = localize('build', 'Build');
    private static readonly _stop = localize('stop', 'Stop');

    settingsName = 'build';
    constructor(protected readonly config: ConfigurationReader, protected readonly priority: number) {
        super(config, priority);
        this.command = 'cmake.build';
        this.tooltip = localize('build.tooltip', 'Build the selected target');
    }

    set isBusy(v: boolean) {
        this._isBusy = v;
        this.button.command = v ? 'cmake.stop' : 'cmake.build';
        this.icon = this._isBusy ? 'x' : 'gear';
        this.text = this._isBusy ? BuildButton._stop : BuildButton._build;
        // update implicitly called in set text.
        // this.update();
    }
}

class RebuildButton extends BaseBuildButton {
    private static readonly _build = localize('rebuild', 'Rebuild');
    private static readonly _stop = localize('stop', 'Stop');

    settingsName = 'rebuild';
    constructor(protected readonly config: ConfigurationReader, protected readonly priority: number) {
        super(config, priority);
        this.command = 'cmake.cleanRebuild';
        this.tooltip = localize('rebuild.tooltip', 'Rebuild the selected target');
    }

    set isBusy(v: boolean) {
        this._isBusy = v;
        this.button.command = v ? 'cmake.stop' : 'cmake.cleanRebuild';
        this.icon = this._isBusy ? 'x' : 'gear';
        this.text = this._isBusy ? RebuildButton._stop : RebuildButton._build;
        // update implicitly called in set text.
        // this.update();
    }
}

export class ConfigurePresetSelection extends Button {
    private static readonly _noPresetSelected = localize('no.configure.preset.selected', 'No Configure Preset Selected');

    settingsName = 'configurePreset';
    constructor(protected readonly config: ConfigurationReader, protected readonly priority: number) {
        super(config, priority);
        this.hidden = false;
        this.command = 'cmake.selectConfigurePreset';
        this.icon = 'tools';
        this.tooltip = localize('click.to.change.configure.preset.tooltip', 'Click to change the active configure preset');
    }

    protected getTextNormal(): string {
        const text = this.text;
        if (text.length === 0) {
            return ConfigurePresetSelection._noPresetSelected;
        }
        return checkConfigureOverridesPresent(this.config) ? `*${this.bracketText}` : this.bracketText;
    }

    protected getTextShort(): string {
        let len = this.config.options.advanced?.configurePreset?.statusBarLength || 0;
        if (!Number.isInteger(len) || len <= 0) {
            len = 20;
        }
        let text = this.getTextNormal();
        if (len + 3 < text.length) {
            text = `${text.substr(0, len)}...`;
            if (text.startsWith('[')) {
                text = `${text}]`;
            }
        }
        return text;
    }

    protected getTooltipShort(): string | null {
        if (this.getTextNormal() === this.getTextShort()) {
            return this.prependCMake(this.getTooltipNormal());
        }
        return super.getTooltipShort();
    }
}

export class BuildPresetSelection extends Button {
    private static readonly _noPresetSelected = localize('no.build.preset.selected', 'No Build Preset Selected');

    settingsName = 'buildPreset';
    constructor(protected readonly config: ConfigurationReader, protected readonly priority: number) {
        super(config, priority);
        this.hidden = false;
        this.command = 'cmake.selectBuildPreset';
        this.icon = 'tools';
        this.tooltip = localize('click.to.change.build.preset.tooltip', 'Click to change the active build preset');
    }

    protected getTextNormal(): string {
        const text = this.text;
        if (text.length === 0) {
            return BuildPresetSelection._noPresetSelected;
        }
        return checkBuildOverridesPresent(this.config) ? `*${this.bracketText}` : this.bracketText;
    }

    protected getTextShort(): string {
        let len = this.config.options.advanced?.buildPreset?.statusBarLength || 0;
        if (!Number.isInteger(len) || len <= 0) {
            len = 20;
        }
        let text = this.getTextNormal();
        if (len + 3 < text.length) {
            text = `${text.substr(0, len)}...`;
            if (text.startsWith('[')) {
                text = `${text}]`;
            }
        }
        return text;
    }

    protected getTooltipShort(): string | null {
        if (this.getTextNormal() === this.getTextShort()) {
            return this.prependCMake(this.getTooltipNormal());
        }
        return super.getTooltipShort();
    }
}

export class TestPresetSelection extends Button {
    private static readonly _noPresetSelected = localize('no.test.preset.selected', 'No Test Preset Selected');

    settingsName = 'testPreset';
    constructor(protected readonly config: ConfigurationReader, protected readonly priority: number) {
        super(config, priority);
        this.hidden = false;
        this.command = 'cmake.selectTestPreset';
        this.icon = 'tools';
        this.tooltip = localize('click.to.change.test.preset.tooltip', 'Click to change the active test preset');
    }

    protected getTextNormal(): string {
        const text = this.text;
        if (text.length === 0) {
            return TestPresetSelection._noPresetSelected;
        }
        return checkTestOverridesPresent(this.config) ? `*${this.bracketText}` : this.bracketText;
    }

    protected getTextShort(): string {
        let len = this.config.options.advanced?.testPreset?.statusBarLength || 0;
        if (!Number.isInteger(len) || len <= 0) {
            len = 20;
        }
        let text = this.getTextNormal();
        if (len + 3 < text.length) {
            text = `${text.substr(0, len)}...`;
            if (text.startsWith('[')) {
                text = `${text}]`;
            }
        }
        return text;
    }

    protected getTooltipShort(): string | null {
        if (this.getTextNormal() === this.getTextShort()) {
            return this.prependCMake(this.getTooltipNormal());
        }
        return super.getTooltipShort();
    }
}

export class PackagePresetSelection extends Button {
    private static readonly _noPresetSelected = localize('no.package.preset.selected', 'No Package Preset Selected');

    settingsName = 'packagePreset';
    constructor(protected readonly config: ConfigurationReader, protected readonly priority: number) {
        super(config, priority);
        this.hidden = false;
        this.command = 'cmake.selectPackagePreset';
        this.icon = 'tools';
        this.tooltip = localize('click.to.change.package.preset.tooltip', 'Click to change the active package preset');
    }

    protected getTextNormal(): string {
        const text = this.text;
        if (text.length === 0) {
            return PackagePresetSelection._noPresetSelected;
        }
        return checkPackageOverridesPresent(this.config) ? `*${this.bracketText}` : this.bracketText;
    }

    protected getTextShort(): string {
        let len = this.config.options.advanced?.packagePreset?.statusBarLength || 0;
        if (!Number.isInteger(len) || len <= 0) {
            len = 20;
        }
        let text = this.getTextNormal();
        if (len + 3 < text.length) {
            text = `${text.substr(0, len)}...`;
            if (text.startsWith('[')) {
                text = `${text}]`;
            }
        }
        return text;
    }

    protected getTooltipShort(): string | null {
        if (this.getTextNormal() === this.getTextShort()) {
            return this.prependCMake(this.getTooltipNormal());
        }
        return super.getTooltipShort();
    }
}

export class WorkflowPresetSelection extends Button {
    private static readonly _noPresetSelected = localize('no.workflow.preset.selected', 'No Workflow Preset Selected');

    settingsName = 'workflowPreset';
    constructor(protected readonly config: ConfigurationReader, protected readonly priority: number) {
        super(config, priority);
        this.hidden = false;
        this.command = 'cmake.selectWorkflowPreset';
        this.icon = 'tools';
        this.tooltip = localize('click.to.change.workflow.preset.tooltip', 'Click to change the active workflow preset');
    }

    protected getTextNormal(): string {
        const text = this.text;
        if (text.length === 0) {
            return WorkflowPresetSelection._noPresetSelected;
        }
        return this.bracketText; // no setting overrides for workflow
    }

    protected getTextShort(): string {
        let len = this.config.options.advanced?.workflowPreset?.statusBarLength || 0;
        if (!Number.isInteger(len) || len <= 0) {
            len = 20;
        }
        let text = this.getTextNormal();
        if (len + 3 < text.length) {
            text = `${text.substr(0, len)}...`;
            if (text.startsWith('[')) {
                text = `${text}]`;
            }
        }
        return text;
    }

    protected getTooltipShort(): string | null {
        if (this.getTextNormal() === this.getTextShort()) {
            return this.prependCMake(this.getTooltipNormal());
        }
        return super.getTooltipShort();
    }
}

export class StatusBar implements vscode.Disposable {
    private readonly _folderButton = new FolderButton(this._config, 3.6);

    private readonly _configurePresetButton = new ConfigurePresetSelection(this._config, 3.55);
    private readonly _variantStatusButton = new VariantStatus(this._config, 3.5);
    private readonly _kitSelectionButton = new KitSelection(this._config, 3.4);

    private readonly _buildButton: BuildButton = new BuildButton(this._config, 3.35);
    private readonly _rebuildButton: RebuildButton = new RebuildButton(this._config, 3.35);
    private readonly _buildPresetButton = new BuildPresetSelection(this._config, 3.33);
    private readonly _buildTargetNameButton = new BuildTargetSelectionButton(this._config, 3.3);

    private readonly _debugButton: DebugButton = new DebugButton(this._config, 3.22);
    private readonly _launchButton = new LaunchButton(this._config, 3.21);
    private readonly _launchTargetNameButton = new LaunchTargetSelectionButton(this._config, 3.2);
    private readonly _stopButton = new StopButton(this._config, 3.21);

    private readonly _testPresetButton = new TestPresetSelection(this._config, 3.15);
    private readonly _testButton = new CTestButton(this._config, 3.1);

    private readonly _packagePresetButton = new PackagePresetSelection(this._config, 3.05);
    private readonly _packButton = new CPackButton(this._config, 3.04);

    private readonly _workflowPresetButton = new WorkflowPresetSelection(this._config, 3.03);
    private readonly _workflowButton = new WorkflowButton(this._config, 3.02);

    private readonly _buttons: Button[];

    constructor(private readonly _config: ConfigurationReader) {
        this._buttons = [
            this._folderButton,
            this._variantStatusButton,
            this._kitSelectionButton,
            this._buildTargetNameButton,
            this._launchTargetNameButton,
            this._debugButton,
            this._buildButton,
            this._rebuildButton,
            this._testButton,
            this._packButton,
            this._workflowButton,
            this._launchButton,
            this._configurePresetButton,
            this._buildPresetButton,
<<<<<<< HEAD
=======
            this._stopButton,
>>>>>>> 4a416297
            this._testPresetButton,
            this._packagePresetButton,
            this._workflowPresetButton
        ];
        this._config.onChange('options', () => this.update());
        this.update();
    }

    dispose(): void {
        this._buttons.forEach(btn => btn.dispose());
    }
    update(): void {
        this._buttons.forEach(btn => btn.update());
    }

    setVisible(v: boolean): void {
        this._buttons.forEach(btn => btn.forceHidden = !v);
    }

    setActiveProjectName(v: string, isMultiProject: boolean): void {
        this._folderButton.text = v;
        this._folderButton.isMultiProject = isMultiProject;
    }
    setAutoSelectActiveProject(autoSelectActiveProject: boolean): void {
        this._folderButton.autoSelect = autoSelectActiveProject;
    }
    setVariantLabel(v: string): void {
        this._variantStatusButton.text = v;
    }
    setStatusMessage(v: string): void {
        this._variantStatusButton.statusMessage = v;
    }
    setBuildTargetName(v: string): void {
        this._buildTargetNameButton.text = v;
        this._buildButton.target = v;
        this._rebuildButton.target = v;
    }
    setLaunchTargetName(v: string): void {
        this._launchTargetNameButton.text = v;
        this._launchButton.target = v;
        this._debugButton.target = v;
        this._stopButton.target = v;
    }
    setCTestEnabled(v: boolean): void {
        this._testButton.enabled = v;
    }
    setCPackEnabled(v: boolean): void {
        this._packButton.enabled = v;
    }
    setWorkflowEnabled(v: boolean): void {
        this._workflowButton.enabled = v;
    }
    setIsBusy(v: boolean): void {
        this._buildButton.isBusy = v;
        this._rebuildButton.isBusy = v;
    }
    setActiveKitName(v: string): void {
        this._kitSelectionButton.text = v;
    }
    setConfigurePresetName(v: string): void {
        this._configurePresetButton.text = v;
    }
    updateConfigurePresetButton(): void {
        this._configurePresetButton.update();
    }
    setBuildPresetName(v: string): void {
        this._buildPresetButton.text = v;
    }
    updateBuildPresetButton(): void {
        this._buildPresetButton.update();
    }
    setTestPresetName(v: string): void {
        this._testPresetButton.text = v; this.setCTestEnabled(true);
    }
    updateTestPresetButton(): void {
        this._testPresetButton.update();
    }
    setPackagePresetName(v: string): void {
        this._packagePresetButton.text = v; this.setCPackEnabled(true);
    }
    updatePackagePresetButton(): void {
        this._packagePresetButton.update();
    }
    setWorkflowPresetName(v: string): void {
        this._workflowPresetButton.text = v; this.setWorkflowEnabled(true);
    }
    updateWorkflowPresetButton(): void {
        this._workflowPresetButton.update();
    }

    hideLaunchButton(shouldHide: boolean = true): void {
        this._launchButton.hidden = shouldHide;
    }
    hideDebugButton(shouldHide: boolean = true): void {
        this._debugButton.hidden = shouldHide;
    }
    hideBuildButton(shouldHide: boolean = true): void {
        this._buildButton.hidden = shouldHide;
    }
    hideRebuildButton(shouldHide: boolean = true): void {
        this._rebuildButton.hidden = shouldHide;
    }

    useCMakePresets(isUsing: boolean = true): void {
        this._variantStatusButton.hidden = isUsing;
        this._kitSelectionButton.hidden = isUsing;
        this._configurePresetButton.hidden = !isUsing;
        this._buildPresetButton.hidden = !isUsing;
        this._testPresetButton.hidden = !isUsing;
        this._packagePresetButton.hidden = !isUsing;
        this._workflowPresetButton.hidden = !isUsing;
    }
}<|MERGE_RESOLUTION|>--- conflicted
+++ resolved
@@ -360,25 +360,6 @@
     protected getTooltipShort(): string | null {
         return this.prependCMake(this.tooltip);
     }
-<<<<<<< HEAD
-
-    protected getTextShort(): string {
-        let len = this.config.options.advanced?.launchTarget?.statusBarLength || 0;
-        if (!Number.isInteger(len) || len <= 0) {
-            len = 20;
-        }
-        let text = this.getTextNormal();
-        if (len + 3 < text.length) {
-            text = `${text.substr(0, len)}...`;
-            if (text.startsWith('[')) {
-                text = `${text}]`;
-            }
-        }
-        return text;
-    }
-}
-=======
->>>>>>> 4a416297
 
     protected getTextShort(): string {
         let len = this.config.options.advanced?.launchTarget?.statusBarLength || 0;
@@ -494,125 +475,6 @@
             }
         }
         return text;
-<<<<<<< HEAD
-    }
-
-    protected getTooltipShort(): string | null {
-        return this.prependCMake(this.getTooltipNormal());
-    }
-    protected getTooltipIcon() {
-        return this.getTooltipShort();
-    }
-}
-
-class CPackButton extends Button {
-    settingsName = 'cpack';
-    constructor(protected readonly config: ConfigurationReader, protected readonly priority: number) {
-        super(config, priority);
-        this.command = 'cmake.cpack';
-        this.tooltip = localize('run.cpack.tooltip', 'Run CPack');
-    }
-
-    private _enabled: boolean = false;
-    private _color: string = '';
-
-    set enabled(v: boolean) {
-        this._enabled = v;
-        this.update();
-    }
-
-    update(): void {
-        this.icon = 'package';
-        if (this.config.options.advanced?.cpack?.color === true) {
-            this.button.color = this._color;
-        } else {
-            this.button.color = '';
-        }
-        super.update();
-    }
-
-    protected isVisible(): boolean {
-        return super.isVisible() && this._enabled;
-    }
-
-    protected getTextNormal(): string {
-        this.button.color = '';
-        return localize('run.cpack', 'Run CPack');
-    }
-
-    protected getTextShort(): string {
-        let len = this.config.options.advanced?.cpack?.statusBarLength || 0;
-        if (!Number.isInteger(len) || len <= 0) {
-            len = 20;
-        }
-        let text = this.getTextNormal();
-        if (len + 3 < text.length) {
-            text = `${text.substr(0, len)}...`;
-            if (text.startsWith('[')) {
-                text = `${text}]`;
-            }
-        }
-        return text;
-    }
-
-    protected getTooltipShort(): string | null {
-        return this.prependCMake(this.getTooltipNormal());
-    }
-    protected getTooltipIcon() {
-        return this.getTooltipShort();
-    }
-}
-
-class WorkflowButton extends Button {
-    settingsName = 'workflow';
-    constructor(protected readonly config: ConfigurationReader, protected readonly priority: number) {
-        super(config, priority);
-        this.command = 'cmake.workflow';
-        this.tooltip = localize('run.workflow.tooltip', 'Run Workflow');
-    }
-
-    private _enabled: boolean = false;
-    private _color: string = '';
-
-    set enabled(v: boolean) {
-        this._enabled = v;
-        this.update();
-    }
-
-    update(): void {
-        this.icon = 'run';
-        if (this.config.options.advanced?.workflow?.color === true) {
-            this.button.color = this._color;
-        } else {
-            this.button.color = '';
-        }
-        super.update();
-    }
-
-    protected isVisible(): boolean {
-        return super.isVisible() && this._enabled;
-    }
-
-    protected getTextNormal(): string {
-        this.button.color = '';
-        return localize('run.workflow', 'Run Workflow');
-    }
-
-    protected getTextShort(): string {
-        let len = this.config.options.advanced?.workflow?.statusBarLength || 0;
-        if (!Number.isInteger(len) || len <= 0) {
-            len = 20;
-        }
-        let text = this.getTextNormal();
-        if (len + 3 < text.length) {
-            text = `${text.substr(0, len)}...`;
-            if (text.startsWith('[')) {
-                text = `${text}]`;
-            }
-        }
-        return text;
-=======
->>>>>>> 4a416297
     }
 
     protected getTooltipShort(): string | null {
@@ -1072,10 +934,7 @@
             this._launchButton,
             this._configurePresetButton,
             this._buildPresetButton,
-<<<<<<< HEAD
-=======
             this._stopButton,
->>>>>>> 4a416297
             this._testPresetButton,
             this._packagePresetButton,
             this._workflowPresetButton
