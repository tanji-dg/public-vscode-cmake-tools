--- conflicted
+++ resolved
@@ -190,22 +190,8 @@
    * @returns A string with the variable references replaced
    */
   async expandString(instr: string): Promise<string> {
-<<<<<<< HEAD
     // Update the replacements and get the updated values
     const replacements = this._replacements;
-=======
-    const ws_root = util.normalizePath(vscode.workspace.rootPath || '.');
-    type StringObject = {[key: string]: string | undefined};
-    const user_dir = process.platform === 'win32' ? process.env['PROFILE']! : process.env['HOME']!;
-    const replacements: StringObject = {
-      workspaceRoot: vscode.workspace.rootPath,
-      buildType: this.currentBuildType,
-      workspaceRootFolderName: path.basename(ws_root),
-      generator: this.generatorName || 'null',
-      projectName: this.projectName,
-      userHome: user_dir,
-    };
->>>>>>> de077297
 
     // We accumulate a list of substitutions that we need to make, preventing
     // recursively expanding or looping forever on bad replacements
