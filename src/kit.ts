--- conflicted
+++ resolved
@@ -2,12 +2,6 @@
  * Module for controlling and working with Kits.
  */ /** */
 
-<<<<<<< HEAD
-=======
-import {ConfigurationReader} from '@cmt/config';
-import rollbar from '@cmt/rollbar';
-import {StateManager} from '@cmt/state';
->>>>>>> 8ac2d795
 import * as json5 from 'json5';
 import * as path from 'path';
 import * as vscode from 'vscode';
@@ -18,10 +12,6 @@
 import * as proc from './proc';
 import {loadSchema} from './schema';
 import {compare, dropNulls, Ordering, thisExtensionPath} from './util';
-<<<<<<< HEAD
-=======
-import {MultiWatcher} from './watcher';
->>>>>>> 8ac2d795
 
 const log = logging.createLogger('kit');
 
@@ -708,379 +698,9 @@
  * Get the kits declared for the given workspace directory. Looks in `.vscode/cmake-kits.json`.
  * @param dirPath The path to a VSCode workspace directory
  */
-<<<<<<< HEAD
 export function kitsForWorkspaceDirectory(dirPath: string): Promise<Kit[]> {
   const ws_kits_file = path.join(dirPath, '.vscode/cmake-kits.json');
   return readKitsFile(ws_kits_file);
-=======
-export class KitManager implements vscode.Disposable {
-  /**
-   * The known kits
-   */
-  get kits(): Kit[] { return ([] as Kit[]).concat(this._userKits).concat(this._projectKits); }
-  private _userKits: Kit[] = [];
-  private _projectKits: Kit[] = [];
-
-  /**
-   * The path to the user-specific `cmake-kits.json` file
-   */
-  private readonly _userKitsPath: string;
-
-  /**
-   * The path to the project-specific `cmake-kits.json` file
-   */
-  private readonly _projectKitsPath: string;
-
-  /**
-   * Watches the file at `_kitsPath`.
-   */
-  private readonly _kitsWatcher: MultiWatcher;
-
-  /**
-   * Watches for text editor changes. If the edit was to a kits file, we reload
-   * kits. We do this in addition to the FS watcher because the FS watcher is
-   * not reliable on all platforms.
-   */
-  private readonly _editorWatcher = vscode.workspace.onDidSaveTextDocument(doc => {
-    if (doc.uri.fsPath === this._userKitsPath || doc.uri.fsPath === this._projectKitsPath) {
-      rollbar.takePromise('Re-reading kits on text edit', {}, this._rereadKits());
-    }
-  });
-
-  /**
-   * The active build kit
-   */
-  get activeKit() { return this._activeKit; }
-  private _activeKit: Kit|null = null;
-
-  /**
-   * The kit manager has a selected kit.
-   */
-  get hasActiveKit() { return this._activeKit !== null; }
-
-  /**
-   * Event emitted when the Kit changes. This can be via user action, by the
-   * available kits changing, or on initial load when the prior workspace kit
-   * is reloaded.
-   */
-  get onActiveKitChanged() { return this._activeKitChangedEmitter.event; }
-  private readonly _activeKitChangedEmitter = new vscode.EventEmitter<Kit|null>();
-
-  /**
-   * Change the current kit. Commits the current kit name to workspace-local
-   * persistent state so that the same kit is reloaded when the user opens
-   * the workspace again.
-   * @param kit The new Kit
-   */
-  private _setActiveKit(kit: Kit|null) {
-    log.debug('Active kit set to', kit ? kit.name : 'null');
-    if (kit) {
-      this.state.activeKitName = kit.name;
-    } else {
-      this.state.activeKitName = null;
-    }
-    this._activeKit = kit;
-    this._activeKitChangedEmitter.fire(kit);
-  }
-
-  /**
-   * Create a new kit manager.
-   * @param stateManager The workspace state manager
-   */
-  constructor(readonly state: StateManager, readonly config: ConfigurationReader, kitPath: string|null = null) {
-    log.debug('Constructing KitManager');
-    if (kitPath !== null) {
-      this._userKitsPath = kitPath;
-    } else {
-      this._userKitsPath = path.join(paths.dataDir, 'cmake-kits.json');
-    }
-
-    // TODO: multi-root
-    this._projectKitsPath = path.join(vscode.workspace.rootPath || '/null', '.vscode/cmake-kits.json');
-
-    // Re-read the kits file when it is changed
-    this._kitsWatcher = new MultiWatcher(this._userKitsPath, this._projectKitsPath);
-    this._kitsWatcher.onAnyEvent(_e => this._rereadKits());
-  }
-
-  /**
-   * Dispose the kit manager
-   */
-  dispose() {
-    log.debug('Disposing KitManager');
-    this._kitsWatcher.dispose();
-    this._activeKitChangedEmitter.dispose();
-    this._editorWatcher.dispose();
-  }
-
-  /**
-   * Shows a QuickPick that lets the user select a new kit.
-   * @returns The selected Kit, or `null` if the user cancelled the selection
-   * @note The user cannot reset the active kit to `null`. If they make no
-   * selection, the current kit is kept. The only way it can reset to `null` is
-   * if the active kit becomes somehow unavailable.
-   */
-  async selectKit(): Promise<Kit|null> {
-    console.assert(this.kits.length > 0, 'No kit is present? Should at least have __unspec__ kit.');
-    log.debug(`Start selection of kits. Found ${this.kits.length} kits.`);
-
-    if (this.kits.length === 1 && this.kits[0].name === '__unspec__') {
-      interface FirstScanItem extends vscode.MessageItem {
-        action: 'scan'|'use-unspec'|'cancel';
-      }
-      const choices: FirstScanItem[] = [
-        {
-          title: 'Scan for kits',
-          action: 'scan',
-        },
-        {
-          title: 'Do not use a kit',
-          action: 'use-unspec',
-        },
-        {
-          title: 'Close',
-          isCloseAffordance: true,
-          action: 'cancel',
-        }
-      ];
-      const chosen = await vscode.window.showInformationMessage(
-          'No CMake kits are available. What would you like to do?',
-          {
-            modal: true,
-          },
-          ...choices,
-      );
-      if (!chosen) {
-        return null;
-      }
-      switch (chosen.action) {
-      case 'scan': {
-        await this.rescanForKits();
-        return this.selectKit();
-      }
-      case 'use-unspec': {
-        this._setActiveKit({name: '__unspec__'});
-        return this.activeKit;
-      }
-      case 'cancel': {
-        return null;
-      }
-      }
-    }
-
-    interface KitItem extends vscode.QuickPickItem {
-      kit: Kit;
-    }
-    log.debug('Opening kit selection QuickPick');
-    const items = this.kits.map((kit): KitItem => {
-      return {
-        label: kit.name !== '__unspec__' ? kit.name : '[Unspecified]',
-        description: descriptionForKit(kit),
-        kit,
-      };
-    });
-    const chosen_kit = await vscode.window.showQuickPick(items, {
-      placeHolder: 'Select a Kit',
-    });
-    if (chosen_kit === undefined) {
-      log.debug('User cancelled Kit selection');
-      // No selection was made
-      return null;
-    } else {
-      log.debug('User selected kit ', JSON.stringify(chosen_kit));
-      this._setActiveKit(chosen_kit.kit);
-      return chosen_kit.kit;
-    }
-  }
-
-  async selectKitByName(kitName: string): Promise<Kit|null> {
-    log.debug('Setting active Kit by name', kitName);
-    const chosen = this.kits.find(k => k.name == kitName);
-    if (chosen === undefined) {
-      log.warning('Kit set by name to non-existent kit:', kitName);
-      return null;
-    } else {
-      this._setActiveKit(chosen);
-      return chosen;
-    }
-  }
-
-  /**
-   * Rescan the system for kits.
-   *
-   * This will update the `cmake-kits.json` file with any newly discovered kits,
-   * and rewrite any previously discovered kits with the new data.
-   */
-  async rescanForKits() {
-    log.debug('Rescanning for Kits');
-    // clang-format off
-    const old_kits_by_name = this._userKits.reduce(
-      (acc, kit) => ({...acc, [kit.name]: kit}),
-      {} as{[kit: string]: Kit}
-    );
-    const discovered_kits = await scanForKits(convertMingwDirsToSearchPaths(this.config.mingwSearchDirs));
-    const new_kits_by_name = discovered_kits.reduce(
-      (acc, new_kit) => {
-        acc[new_kit.name] = new_kit;
-        return acc;
-      },
-      old_kits_by_name
-    );
-    // clang-format on
-
-    const new_kits = Object.keys(new_kits_by_name).map(k => new_kits_by_name[k]);
-
-    this._setKits({user: new_kits, project: this._projectKits});
-    await this._writeUserKitsFile(new_kits);
-    this._pruneOutdatedKitsAsync();
-  }
-
-  private _pruneOutdatedKitsAsync() {
-    for (const kit of this._userKits) {
-      if (kit.keep === true) {
-        continue;  // Kit is explicitly marked to be kept
-      }
-      if (kit.compilers) {
-        for (const lang in kit.compilers) {
-          const comp_path = kit.compilers[lang];
-          let exists_pr: Promise<boolean>;
-          if (path.isAbsolute(comp_path)) {
-            exists_pr = fs.exists(comp_path);
-          } else {
-            exists_pr = paths.which(comp_path).then(v => v !== null);
-          }
-          const pr = exists_pr.then(async exists => {
-            if (exists) {
-              return;
-            }
-            // This kit contains a compiler that does not exist. What to do?
-            interface UpdateKitsItem extends vscode.MessageItem {
-              action: 'remove'|'keep';
-            }
-            const chosen = await vscode.window.showInformationMessage<UpdateKitsItem>(
-                `The kit "${kit.name}" references a non-existent compiler binary [${comp_path}]. ` +
-                    `What would you like to do?`,
-                {},
-                {
-                  action: 'remove',
-                  title: 'Remove it',
-                },
-                {
-                  action: 'keep',
-                  title: 'Keep it',
-                },
-            );
-            if (chosen === undefined) {
-              return;
-            }
-            switch (chosen.action) {
-            case 'keep':
-              return this._keepOutdatedKit(kit);
-            case 'remove':
-              return this._removeOutdatedKit(kit);
-            }
-          });
-          rollbar.takePromise(`Pruning kit`, {kit}, pr);
-        }
-      }
-    }
-  }
-
-  private async _writeUserKitsFile(kits: Kit[]) {
-    log.debug('Saving kits to', this._userKitsPath);
-    await fs.mkdir_p(path.dirname(this._userKitsPath));
-    const stripped_kits = kits.filter(k => k.name !== '__unspec__');
-    const sorted_kits = stripped_kits.sort((a, b) => {
-      if (a.name == b.name) {
-        return 0;
-      } else if (a.name < b.name) {
-        return -1;
-      } else {
-        return 1;
-      }
-    });
-    try {
-      await fs.writeFile(this._userKitsPath, JSON.stringify(sorted_kits, null, 2));
-    } catch (e) { log.error('Failed to write kits to disk:', e); }
-  }
-
-  private async _keepOutdatedKit(kit: Kit) {
-    const new_kits = this._userKits.map(k => {
-      if (k.name === kit.name) {
-        return {...k, keep: true};
-      } else {
-        return k;
-      }
-    });
-    this._setKits({user: new_kits, project: this._projectKits});
-    return this._writeUserKitsFile(this.kits);
-  }
-
-  private async _removeOutdatedKit(kit: Kit) {
-    const new_kits = this.kits.filter(k => k.name !== kit.name);
-    this._setKits({user: new_kits, project: this._projectKits});
-    return this._writeUserKitsFile(this.kits);
-  }
-
-  /**
-   * Reread the `cmake-kits.json` file. This will be called if we write the
-   * file in `rescanForKits`, or if the user otherwise edits the file manually.
-   */
-  private async _rereadKits() {
-    const user = await readKitsFile(this._userKitsPath);
-    const project = await readKitsFile(this._projectKitsPath);
-    user.push({
-      name: '__unspec__',
-    });
-    this._setKits({user, project});
-    this._pruneOutdatedKitsAsync();
-  }
-
-  private _setKits(opts: {user: Kit[], project: Kit[]}) {
-    this._userKits = opts.user;
-    this._projectKits = opts.project;
-    const already_active_kit = this.kits.find(kit => kit.name === this.state.activeKitName);
-    // Set the current kit to the one we have named
-    this._setActiveKit(already_active_kit || null);
-  }
-
-  /**
-   * Initialize the kits manager. Must be called before using an instance.
-   */
-  async initialize() {
-    log.debug('Second phase init for KitManager');
-    if (await fs.exists(this._userKitsPath)) {
-      log.debug('Re-read kits file from prior session');
-      // Load up the list of kits that we've saved
-      await this._rereadKits();
-    } else {
-      await this.rescanForKits();
-      interface DoOpen extends vscode.MessageItem {
-        doOpen: boolean;
-      }
-      const item = await vscode.window.showInformationMessage<DoOpen>(
-          'CMake Tools has scanned for available kits and saved them to a file. Would you like to edit the Kits file?',
-          {},
-          {title: 'Yes', doOpen: true},
-          {title: 'No', isCloseAffordance: true, doOpen: false});
-      if (item === undefined) {
-        return;
-      }
-      if (item.doOpen) {
-        await this.openKitsEditor();
-      }
-    }
-  }
-
-  /**
-   * Opens a text editor with the user-local `cmake-kits.json` file.
-   */
-  async openKitsEditor() {
-    log.debug('Opening TextEditor for', this._userKitsPath);
-    const text = await vscode.workspace.openTextDocument(this._userKitsPath);
-    return vscode.window.showTextDocument(text);
-  }
->>>>>>> 8ac2d795
 }
 
 /**
