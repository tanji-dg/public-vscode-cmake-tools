
import * as api from '@cmt/api';
import {CMakeCache} from '@cmt/cache';
import {CMakeTools} from '@cmt/cmake-tools';
<<<<<<< HEAD
import {clearExistingKitConfigurationFile, DefaultEnvironment, expect, getFirstSystemKit} from '@test/util';
=======
import {fs} from '@cmt/pr';
import {clearExistingKitConfigurationFile, DefaultEnvironment, expect} from '@test/util';
import * as path from 'path';

// tslint:disable:no-unused-expression
>>>>>>> 0f8c0cc9

suite('[Environment Variables in Variants]', async () => {
  let cmt: CMakeTools;
  let testEnv: DefaultEnvironment;

  setup(async function(this: Mocha.IBeforeAndAfterContext) {
    this.timeout(100000);

    testEnv = new DefaultEnvironment('test/extension-tests/successful-build/project-folder', 'build', 'output.txt');
    cmt = await CMakeTools.create(testEnv.vsContext, testEnv.wsContext);

    // This test will use all on the same kit.
    // No rescan of the tools is needed
    // No new kit selection is needed
    await clearExistingKitConfigurationFile();
    await cmt.setKit(await getFirstSystemKit());

    testEnv.projectFolder.buildDirectory.clear();
  });

  teardown(async function(this: Mocha.IBeforeAndAfterContext) {
    const variantFileBackup = path.join(testEnv.projectFolder.location, '.vscode', 'cmake-variants.json');
    if (await fs.exists(variantFileBackup)) {
      const variantFile = path.join(testEnv.projectFolder.location, '.vscode', 'cmake-variants.json');
      await fs.rename(variantFileBackup, variantFile);
    }

    this.timeout(30000);
    await cmt.asyncDispose();
    testEnv.teardown();
  });

  test('Check for environment variables being passed to configure', async () => {
    // Set fake settings
    // Configure
    expect(await cmt.configure()).to.be.eq(0, '[variantEnv] configure failed');
    expect(testEnv.projectFolder.buildDirectory.isCMakeCachePresent).to.eql(true, 'expected cache not present');
    const cache = await CMakeCache.fromPath(await cmt.cachePath);

    const cacheEntry_ = cache.get('variantEnv');
    expect(cacheEntry_).to.not.be.eq(null, '[variantEnv] Cache entry was not present');
    const cacheEntry = cacheEntry_!;
    expect(cacheEntry.type).to.eq(api.CacheEntryType.String, '[variantEnv] unexpected cache entry type');
    expect(cacheEntry.key).to.eq('variantEnv', '[variantEnv] unexpected cache entry key name');
    expect(typeof cacheEntry.value).to.eq('string', '[variantEnv] unexpected cache entry value type');
    expect(cacheEntry.as<string>())
        .to.eq('0cbfb6ae-f2ec-4017-8ded-89df8759c502', '[variantEnv] incorrect environment variable');
  }).timeout(100000);

  test('Replace default variant', async () => {
    const variantFile = path.join(testEnv.projectFolder.location, '.vscode', 'cmake-variants.json');
    const variantFileBackup = path.join(testEnv.projectFolder.location, '.vscode', 'cmake-variants.json.backup');
    await fs.rename(variantFile, variantFileBackup);
    expect(await fs.exists(variantFile)).to.be.false;

    // Set fake settings
    testEnv.config.updatePartial({
      defaultVariants: {
        buildType: {
          default: 'debug-label',
          choices: {
            'debug-label': {short: 'debug-label short', buildType: 'Debug'},
            'not-debug': {short: 'not-debug short', buildType: 'Release'}
          }
        },
        otherVariant: {
          default: 'option1',
          choices: {
            option1: {short: 'option1 short', env: {TEST_VARIANT_ENV: '0xCAFE'}},
            option2: {short: 'option2 short'}
          }
        }
      }
    });

    try {
      // Configure
      expect(await cmt.configure()).to.be.eq(0, '[variantEnv] configure failed');
      expect(testEnv.projectFolder.buildDirectory.isCMakeCachePresent).to.eql(true, 'expected cache not present');
      const cache = await CMakeCache.fromPath(await cmt.cachePath);

      const cacheEntry_ = cache.get('variantEnv');
      expect(cacheEntry_).to.not.be.eq(null, '[variantEnv] Cache entry was not present');
      const cacheEntry = cacheEntry_!;
      expect(cacheEntry.type).to.eq(api.CacheEntryType.String, '[variantEnv] unexpected cache entry type');
      expect(cacheEntry.key).to.eq('variantEnv', '[variantEnv] unexpected cache entry key name');
      expect(typeof cacheEntry.value).to.eq('string', '[variantEnv] unexpected cache entry value type');
      expect(cacheEntry.as<string>()).to.eq('0xCAFE', '[variantEnv] incorrect environment variable');
    } finally {
      // Restore the vairants file to before the test
      await fs.rename(variantFileBackup, variantFile);
    }
  }).timeout(100000);
});<|MERGE_RESOLUTION|>--- conflicted
+++ resolved
@@ -2,15 +2,11 @@
 import * as api from '@cmt/api';
 import {CMakeCache} from '@cmt/cache';
 import {CMakeTools} from '@cmt/cmake-tools';
-<<<<<<< HEAD
 import {clearExistingKitConfigurationFile, DefaultEnvironment, expect, getFirstSystemKit} from '@test/util';
-=======
 import {fs} from '@cmt/pr';
-import {clearExistingKitConfigurationFile, DefaultEnvironment, expect} from '@test/util';
 import * as path from 'path';
 
 // tslint:disable:no-unused-expression
->>>>>>> 0f8c0cc9
 
 suite('[Environment Variables in Variants]', async () => {
   let cmt: CMakeTools;
