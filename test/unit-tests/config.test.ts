--- conflicted
+++ resolved
@@ -73,14 +73,10 @@
         launchBehavior: 'reuseTerminal',
         ignoreCMakeListsMissing: false,
         automaticReconfigure: false,
-<<<<<<< HEAD
-        enableAutomaticKitScan: true
-=======
         enableAutomaticKitScan: true,
         customTasks: {},
         debugConfigName: null,
         defaultLaunchTarget: null
->>>>>>> 4a416297
     });
     ret.updatePartial(conf);
     return ret;
