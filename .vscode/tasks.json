--- conflicted
+++ resolved
@@ -2,10 +2,7 @@
     "version": "2.0.0",
     "tasks": [
         {
-<<<<<<< HEAD
-=======
             "identifier": "npm",
->>>>>>> 617d464d
             "type": "npm",
             "script": "compile",
             "problemMatcher": [
