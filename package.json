{
  "name": "cmake-tools-dg",
  "displayName": "CMake Tools for Daitogiken",
  "description": "Extended CMake support in Visual Studio Code",
  "version": "1.3.0",
  "publisher": "ms-vscode",
  "repository": {
    "type": "git",
    "url": "https://github.com/microsoft/vscode-cmake-tools"
  },
  "license": "MIT",
  "bugs": {
    "url": "https://github.com/microsoft/vscode-cmake-tools/issues"
  },
  "homepage": "https://github.com/microsoft/vscode-cmake-tools",
  "keywords": [
    "cmake",
    "tools",
    "build",
    "c++",
    "native",
    "syntaxes"
  ],
  "engines": {
    "vscode": "^1.63.0"
  },
  "categories": [
    "Other",
    "Debuggers",
    "Programming Languages"
  ],
  "galleryBanner": {
    "color": "#13578c",
    "theme": "dark"
  },
  "icon": "res/logo.png",
  "activationEvents": [
    "onCommand:cmake.activeFolderName",
    "onCommand:cmake.activeFolderPath",
    "onCommand:cmake.activeConfigurePresetName",
    "onCommand:cmake.activeBuildPresetName",
    "onCommand:cmake.activeTestPresetName",
    "onCommand:cmake.activePackagePresetName",
    "onCommand:cmake.activeWorkflowPresetName",
    "onCommand:cmake.buildTargetName",
    "onCommand:cmake.launchTargetPath",
    "onCommand:cmake.launchTargetDirectory",
    "onCommand:cmake.launchTargetFilename",
    "onCommand:cmake.getLaunchTargetPath",
    "onCommand:cmake.getLaunchTargetDirectory",
    "onCommand:cmake.getLaunchTargetFilename",
    "onCommand:cmake.buildType",
    "onCommand:cmake.buildDirectory",
    "onCommand:cmake.executableTargets",
    "onCommand:cmake.buildKit",
    "onCommand:cmake.tasksBuildCommand",
    "onDebugResolve:cmake",
    "onDebugInitialConfigurations",
    "onDebugDynamicConfigurations:cmake",
    "workspaceContains:CMakeLists.txt",
    "workspaceContains:*/CMakeLists.txt",
    "workspaceContains:*/*/CMakeLists.txt",
    "workspaceContains:*/*/*/CMakeLists.txt",
    "workspaceContains:.vscode/cmake-kits.json",
<<<<<<< HEAD
=======
    "workspaceContains:cmake/CMakeLists.txt",
    "workspaceContains:cmake/CMakePresets.json",
>>>>>>> 4a416297
    "onLanguage:cmake",
    "onFileSystem:cmake-tools-schema"
  ],
  "main": "./dist/main",
  "contributes": {
    "languages": [
      {
        "id": "cmake",
        "extensions": [
          ".cmake"
        ],
        "filenames": ["CMakeLists.txt"],
        "aliases": [
          "CMake"
        ]
      },
      {
        "id": "cmake-cache",
        "filenames": ["CMakeCache.txt"],
        "aliases": [
          "CMake Cache"
        ]
      }
    ],
    "commands": [
      {
        "command": "cmake.openCMakePresets",
        "title": "%cmake-tools.command.cmake.openCMakePresets.title%",
        "when": "cmake:enableFullFeatureSet && useCMakePresets",
        "category": "CMake"
      },
      {
        "command": "cmake.addConfigurePreset",
        "title": "%cmake-tools.command.cmake.addConfigurePreset.title%",
        "when": "cmake:enableFullFeatureSet && useCMakePresets",
        "category": "CMake"
      },
      {
        "command": "cmake.addBuildPreset",
        "title": "%cmake-tools.command.cmake.addBuildPreset.title%",
        "when": "cmake:enableFullFeatureSet && useCMakePresets",
        "category": "CMake"
      },
      {
        "command": "cmake.addTestPreset",
        "title": "%cmake-tools.command.cmake.addTestPreset.title%",
        "when": "cmake:enableFullFeatureSet && useCMakePresets",
        "category": "CMake"
      },
      {
        "command": "cmake.addPackagePreset",
        "title": "%cmake-tools.command.cmake.addPackagePreset.title%",
        "when": "cmake:enableFullFeatureSet && useCMakePresets",
        "category": "CMake"
      },
      {
        "command": "cmake.addWorkflowPreset",
        "title": "%cmake-tools.command.cmake.addWorkflowPreset.title%",
        "when": "cmake:enableFullFeatureSet && useCMakePresets",
        "category": "CMake"
      },
      {
        "command": "cmake.selectConfigurePreset",
        "title": "%cmake-tools.command.cmake.selectConfigurePreset.title%",
        "when": "cmake:enableFullFeatureSet && useCMakePresets",
        "category": "CMake"
      },
      {
        "command": "cmake.projectStatus.viewConfigureSettings",
        "title": "%cmake-tools.command.cmake.viewConfigureSettings.title%",
        "when": "cmake:enabelFullFeatureSet && useCMakePresets",
        "category": "CMake",
        "icon": "$(settings-gear)"
      },
      {
        "command": "cmake.projectStatus.selectConfigurePreset",
        "title": "%cmake-tools.command.cmake.selectConfigurePreset.title%",
        "when": "cmake:enableFullFeatureSet && useCMakePresets",
        "category": "CMake",
        "icon": "$(edit)"
      },
      {
        "command": "cmake.selectBuildPreset",
        "title": "%cmake-tools.command.cmake.selectBuildPreset.title%",
        "when": "cmake:enableFullFeatureSet && useCMakePresets",
        "category": "CMake"
      },
      {
        "command": "cmake.projectStatus.viewBuildSettings",
        "title": "%cmake-tools.command.cmake.viewBuildSettings.title%",
        "when": "cmake:enableFullFeatureSet && useCMakePresets",
        "category": "CMake",
        "icon": "$(settings-gear)"
      },
      {
        "command": "cmake.projectStatus.selectBuildPreset",
        "title": "%cmake-tools.command.cmake.selectBuildPreset.title%",
        "when": "cmake:enableFullFeatureSet && useCMakePresets",
        "category": "CMake",
        "icon": "$(edit)"
      },
      {
        "command": "cmake.projectStatus.viewTestSettings",
        "title": "%cmake-tools.command.cmake.viewTestSettings.title%",
        "when": "cmake:enableFullFeatureSet && useCMakePresets",
        "category": "CMake",
        "icon": "$(settings-gear)"
      },
      {
        "command": "cmake.projectStatus.viewPackageSettings",
        "title": "%cmake-tools.command.cmake.viewPackageSettings.title%",
        "when": "cmake:enableFullFeatureSet && useCMakePresets",
        "category": "CMake",
        "icon": "$(settings-gear)"
      },
      {
        "command": "cmake.selectTestPreset",
        "title": "%cmake-tools.command.cmake.selectTestPreset.title%",
        "when": "cmake:enableFullFeatureSet && useCMakePresets",
        "category": "CMake"
      },
      {
        "command": "cmake.projectStatus.selectTestPreset",
        "title": "%cmake-tools.command.cmake.selectTestPreset.title%",
        "when": "cmake:enableFullFeatureSet && useCMakePresets",
        "category": "CMake",
        "icon": "$(edit)"
      },
      {
        "command": "cmake.projectStatus.setTestTarget",
        "title": "%cmake-tools.command.cmake.projectStatus.selectTestPreset.title%",
        "when": "cmake:enableFullFeatureSet && useCMakePresets",
        "category": "CMake",
        "icon": "$(edit)"
      },
      {
        "command": "cmake.selectPackagePreset",
        "title": "%cmake-tools.command.cmake.selectPackagePreset.title%",
        "when": "cmake:enableFullFeatureSet && useCMakePresets",
        "category": "CMake"
      },
      {
        "command": "cmake.projectStatus.selectPackagePreset",
        "title": "%cmake-tools.command.cmake.selectPackagePreset.title%",
        "when": "cmake:enableFullFeatureSet && useCMakePresets",
        "category": "CMake",
        "icon": "$(edit)"
      },
      {
        "command": "cmake.selectWorkflowPreset",
        "title": "%cmake-tools.command.cmake.selectWorkflowPreset.title%",
        "when": "cmake:enableFullFeatureSet && useCMakePresets",
        "category": "CMake"
      },
      {
        "command": "cmake.projectStatus.selectWorkflowPreset",
        "title": "%cmake-tools.command.cmake.selectWorkflowPreset.title%",
        "when": "cmake:enableFullFeatureSet && useCMakePresets",
        "category": "CMake",
        "icon": "$(edit)"
      },
      {
        "command": "cmake.viewLog",
        "title": "%cmake-tools.command.cmake.viewLog.title%",
        "when": "cmake:enableFullFeatureSet",
        "category": "CMake"
      },
      {
        "command": "cmake.logDiagnostics",
        "title": "%cmake-tools.command.cmake.logDiagnostics.title%",
        "when": "cmake:enableFullFeatureSet",
        "category": "CMake"
      },
      {
        "command": "cmake.selectActiveFolder",
        "title": "%cmake-tools.command.cmake.selectActiveFolder.title%",
        "when": "cmake:enableFullFeatureSet",
        "category": "CMake"
      },
      {
        "command": "cmake.projectStatus.selectActiveProject",
        "title": "%cmake-tools.command.cmake.selectActiveFolder.title%",
        "when": "cmake:enableFullFeatureSet",
        "category": "CMake",
        "icon": "$(edit)"
      },
      {
        "command": "cmake.outline.selectWorkspace",
        "when": "cmake:enableFullFeatureSet",
        "title": "%cmake-tools.command.cmake.selectActiveFolder.title%",
        "icon": "$(gear)"
      },
      {
        "command": "cmake.editKits",
        "title": "%cmake-tools.command.cmake.editKits.title%",
        "when": "cmake:enableFullFeatureSet",
        "category": "CMake"
      },
      {
        "command": "cmake.scanForKits",
        "title": "%cmake-tools.command.cmake.scanForKits.title%",
        "when": "cmake:enableFullFeatureSet && !useCMakePresets",
        "category": "CMake"
      },
      {
        "command": "cmake.scanForCompilers",
        "title": "%cmake-tools.command.cmake.scanForCompilers.title%",
        "when": "cmake:enableFullFeatureSet && useCMakePresets",
        "category": "CMake"
      },
      {
        "command": "cmake.selectKit",
        "title": "%cmake-tools.command.cmake.selectKit.title%",
        "when": "cmake:enableFullFeatureSet && !useCMakePresets",
        "category": "CMake"
      },
      {
        "command": "cmake.projectStatus.selectKit",
        "title": "%cmake-tools.command.cmake.selectKit.title%",
        "when": "cmake:enableFullFeatureSet",
        "category": "CMake",
        "icon": "$(edit)"
      },
      {
        "command": "cmake.setVariant",
        "title": "%cmake-tools.command.cmake.setVariant.title%",
        "when": "cmake:enableFullFeatureSet && !useCMakePresets",
        "category": "CMake"
      },
      {
        "command": "cmake.projectStatus.setVariant",
        "title": "%cmake-tools.command.cmake.setVariant.title%",
        "when": "cmake:enableFullFeatureSet && !useCMakePresets",
        "category": "CMake",
        "icon": "$(edit)"
      },
      {
        "command": "cmake.setVariantAll",
        "title": "%cmake-tools.command.cmake.setVariantAll.title%",
        "when": "cmake:enableFullFeatureSet && !useCMakePresets",
        "category": "CMake"
      },
      {
        "command": "cmake.configure",
        "title": "%cmake-tools.command.cmake.configure.title%",
        "category": "CMake"
      },
      {
        "command": "cmake.configureWithDebugger",
        "title": "%cmake-tools.command.cmake.configureWithDebugger.title%",
        "category": "CMake",
        "enablement": "cmake:cmakeDebuggerAvailable"
      },
      {
        "command": "cmake.outline.configure",
        "title": "%cmake-tools.command.cmake.configure.title%",
        "icon": {
          "dark": "res/dark/configure-icon.svg",
          "light": "res/light/configure-icon.svg"
        }
      },
      {
        "command": "cmake.projectStatus.configure",
        "title": "%cmake-tools.command.cmake.configure.title%",
        "icon": {
          "dark": "res/dark/configure-icon.svg",
          "light": "res/light/configure-icon.svg"
        },
        "when": "cmake:enableFullFeatureSet",
        "category": "CMake"
      },
      {
        "command": "cmake.outline.configureWithDebugger",
        "title": "%cmake-tools.command.cmake.configureWithDebugger.title%",
        "icon": "$(debug)",
        "enablement": "cmake:cmakeDebuggerAvailable"
      },
      {
        "command": "cmake.showConfigureCommand",
        "title": "%cmake-tools.command.cmake.showConfigureCommand.title%",
        "category": "CMake"
      },
      {
        "command": "cmake.configureAll",
        "title": "%cmake-tools.command.cmake.configureAll.title%",
        "category": "CMake"
      },
      {
        "command": "cmake.configureAllWithDebugger",
        "title": "%cmake-tools.command.cmake.configureAllWithDebugger.title%",
        "category": "CMake",
        "enablement": "cmake:cmakeDebuggerAvailable"
      },
      {
        "command": "cmake.outline.configureAll",
        "title": "%cmake-tools.command.cmake.configureAll.title%",
        "icon": {
          "dark": "res/dark/configure-icon.svg",
          "light": "res/light/configure-icon.svg"
        }
      },
      {
        "command": "cmake.outline.configureAllWithDebugger",
        "title": "%cmake-tools.command.cmake.configureAllWithDebugger.title%",
        "icon": "$(debug)",
        "enablement": "cmake:cmakeDebuggerAvailable"
      },
      {
        "command": "cmake.build",
        "title": "%cmake-tools.command.cmake.build.title%",
        "when": "cmake:enableFullFeatureSet",
        "category": "CMake"
      },
      {
        "command": "cmake.outline.build",
        "title": "%cmake-tools.command.cmake.build.title%",
        "when": "cmake:enableFullFeatureSet",
        "icon": {
          "dark": "res/dark/build-icon.svg",
          "light": "res/light/build-icon.svg"
        }
      },
      {
        "command": "cmake.projectStatus.build",
        "title": "%cmake-tools.command.cmake.build.title%",
        "when": "cmake:enableFullFeatureSet",
        "icon": {
          "dark": "res/dark/build-icon.svg",
          "light": "res/light/build-icon.svg"
        }
      },
      {
        "command": "cmake.outline.buildTarget",
        "title": "%cmake-tools.command.cmake.build.title%",
        "when": "cmake:enableFullFeatureSet",
        "icon": {
          "dark": "res/dark/build-icon.svg",
          "light": "res/light/build-icon.svg"
        }
      },
      {
        "command": "cmake.showBuildCommand",
        "title": "%cmake-tools.command.cmake.showBuildCommand.title%",
        "when": "cmake:enableFullFeatureSet",
        "category": "CMake"
      },
      {
        "command": "cmake.buildAll",
        "title": "%cmake-tools.command.cmake.buildAll.title%",
        "when": "cmake:enableFullFeatureSet",
        "category": "CMake"
      },
      {
        "command": "cmake.outline.buildAll",
        "title": "%cmake-tools.command.cmake.buildAll.title%",
        "when": "cmake:enableFullFeatureSet",
        "icon": {
          "dark": "res/dark/build-icon.svg",
          "light": "res/light/build-icon.svg"
        }
      },
      {
        "command": "cmake.compileFile",
        "title": "%cmake-tools.command.cmake.compileFile.title%",
        "category": "CMake",
        "when": "cmake:enableFullFeatureSet",
        "icon": {
          "dark": "res/dark/build-icon.svg",
          "light": "res/light/build-icon.svg"
        }
      },
      {
        "command": "cmake.outline.compileFile",
        "title": "%cmake-tools.command.cmake.outline.compileFile.title%",
        "when": "cmake:enableFullFeatureSet",
        "icon": {
          "dark": "res/dark/build-icon.svg",
          "light": "res/light/build-icon.svg"
        }
      },
      {
        "command": "cmake.install",
        "title": "%cmake-tools.command.cmake.install.title%",
        "when": "cmake:enableFullFeatureSet",
        "category": "CMake"
      },
      {
        "command": "cmake.installAll",
        "title": "%cmake-tools.command.cmake.installAll.title%",
        "when": "cmake:enableFullFeatureSet",
        "category": "CMake"
      },
      {
        "command": "cmake.buildWithTarget",
        "title": "%cmake-tools.command.cmake.buildWithTarget.title%",
        "when": "cmake:enableFullFeatureSet",
        "category": "CMake"
      },
      {
        "command": "cmake.setDefaultTarget",
        "title": "%cmake-tools.command.cmake.setDefaultTarget.title%",
        "when": "cmake:enableFullFeatureSet",
        "category": "CMake"
      },
      {
        "command": "cmake.outline.setDefaultTarget",
        "when": "cmake:enableFullFeatureSet",
        "title": "%cmake-tools.command.cmake.outline.setDefaultTarget.title%"
      },
      {
        "command": "cmake.projectStatus.setDefaultTarget",
        "title": "%cmake-tools.command.cmake.setDefaultTarget.title%",
        "when": "cmake:enableFullFeatureSet",
        "category": "CMake",
        "icon": "$(edit)"
      },
      {
        "command": "cmake.cleanConfigure",
        "title": "%cmake-tools.command.cmake.cleanConfigure.title%",
        "category": "CMake"
      },
      {
        "command": "cmake.outline.cleanConfigure",
        "title": "%cmake-tools.command.cmake.outline.cleanConfigure.title%"
      },
      {
        "command": "cmake.projectStatus.cleanConfigure",
        "title": "%cmake-tools.command.cmake.projectStatus.cleanConfigure.title%",
        "when": "cmake:enableFullFeatureSet",
        "category": "CMake",
        "icon": {
          "dark": "res/dark/clean-configure-icon.svg",
          "light": "res/light/clean-configure-icon.svg"
        }
      },
      {
        "command": "cmake.projectStatus.openSettings",
        "title": "%cmake-tools.command.cmake.openSettings.title%",
        "when": "cmake:enableFullFeatureSet",
        "category": "CMake",
        "icon": {
          "dark": "res/dark/settings-icon.svg",
          "light": "res/light/settings-icon.svg"
        }
      },
      {
        "command": "cmake.projectStatus.openVisibilitySettings",
        "title": "%cmake-tools.command.cmake.projectStatus.openVisibilitySettings.title%",
        "when": "cmake:enabelFullFeatureSet",
        "category": "CMake",
        "icon": {
          "dark": "res/dark/json-icon.svg",
          "light": "res/light/json-icon.svg"
        }
      },
      {
        "command": "cmake.cleanConfigureWithDebugger",
        "title": "%cmake-tools.command.cmake.cleanConfigureWithDebugger.title%",
        "category": "CMake",
        "enablement": "cmake:cmakeDebuggerAvailable"
      },
      {
        "command": "cmake.outline.cleanConfigureWithDebugger",
        "title": "%cmake-tools.command.cmake.outline.cleanConfigureWithDebugger.title%",
        "enablement": "cmake:cmakeDebuggerAvailable"
      },
      {
        "command": "cmake.cleanConfigureAll",
        "title": "%cmake-tools.command.cmake.cleanConfigureAll.title%",
        "category": "CMake"
      },
      {
        "command": "cmake.outline.cleanConfigureAll",
        "title": "%cmake-tools.command.cmake.outline.cleanConfigureAll.title%"
      },
      {
        "command": "cmake.cleanConfigureAllWithDebugger",
        "title": "%cmake-tools.command.cmake.cleanConfigureAllWithDebugger.title%",
        "category": "CMake",
        "enablement": "cmake:cmakeDebuggerAvailable"
      },
      {
        "command": "cmake.outline.cleanConfigureAllWithDebugger",
        "title": "%cmake-tools.command.cmake.outline.cleanConfigureAllWithDebugger.title%",
        "enablement": "cmake:cmakeDebuggerAvailable"
      },
      {
        "command": "cmake.clean",
        "title": "%cmake-tools.command.cmake.clean.title%",
        "when": "cmake:enableFullFeatureSet",
        "category": "CMake"
      },
      {
        "command": "cmake.outline.clean",
        "when": "cmake:enableFullFeatureSet",
        "title": "%cmake-tools.command.cmake.clean.title%",
        "icon": {
          "dark": "res/dark/clean-icon.svg",
          "light": "res/light/clean-icon.svg"
        }
      },
      {
        "command": "cmake.cleanAll",
        "title": "%cmake-tools.command.cmake.cleanAll.title%",
        "when": "cmake:enableFullFeatureSet",
        "category": "CMake"
      },
      {
        "command": "cmake.outline.cleanAll",
        "when": "cmake:enableFullFeatureSet",
        "title": "%cmake-tools.command.cmake.cleanAll.title%"
      },
      {
        "command": "cmake.cleanRebuild",
        "title": "%cmake-tools.command.cmake.cleanRebuild.title%",
        "when": "cmake:enableFullFeatureSet",
        "category": "CMake"
      },
      {
        "command": "cmake.outline.cleanRebuild",
        "when": "cmake:enableFullFeatureSet",
        "title": "%cmake-tools.command.cmake.cleanRebuild.title%"
      },
      {
        "command": "cmake.cleanRebuildAll",
        "title": "%cmake-tools.command.cmake.cleanRebuildAll.title%",
        "when": "cmake:enableFullFeatureSet",
        "category": "CMake"
      },
      {
        "command": "cmake.outline.cleanRebuildAll",
        "when": "cmake:enableFullFeatureSet",
        "title": "%cmake-tools.command.cmake.cleanRebuildAll.title%"
      },
      {
        "command": "cmake.editCacheUI",
        "when": "cmake:enableFullFeatureSet",
        "title": "%cmake-tools.command.cmake.editCacheUI.title%",
        "category": "CMake"
      },
      {
        "command": "cmake.outline.editCacheUI",
        "when": "cmake:enableFullFeatureSet",
        "title": "%cmake-tools.command.cmake.editCacheUI.title%"
      },
      {
        "command": "cmake.ctest",
        "title": "%cmake-tools.command.cmake.ctest.title%",
        "when": "cmake:enableFullFeatureSet",
        "category": "CMake"
      },
      {
        "command": "cmake.projectStatus.ctest",
        "title": "%cmake-tools.command.cmake.ctest.title%",
        "when": "cmake:enableFullFeatureSet",
        "icon": "$(beaker)",
        "category": "CMake"
      },
      {
        "command": "cmake.ctestAll",
        "title": "%cmake-tools.command.cmake.ctestAll.title%",
        "when": "cmake:enableFullFeatureSet",
        "category": "CMake"
      },
      {
        "command": "cmake.revealTestExplorer",
        "title": "%cmake-tools.command.cmake.revealTestExplorer.title%",
        "when": "cmake:enableFullFeatureSet && cmake:testExplorerIntegrationEnabled",
        "category": "CMake"
      },
      {
        "command": "cmake.refreshTests",
        "title": "%cmake-tools.command.cmake.refreshTests.title%",
        "when": "cmake:enableFullFeatureSet && cmake:testExplorerIntegrationEnabled",
        "category": "CMake"
      },
      {
        "command": "cmake.refreshTestsAll",
        "title": "%cmake-tools.command.cmake.refreshTestsAll.title%",
        "when": "cmake:enableFullFeatureSet && cmake:testExplorerIntegrationEnabled",
        "category": "CMake"
      },
      {
        "command": "cmake.cpack",
        "title": "%cmake-tools.command.cmake.cpack.title%",
        "when": "cmake:enableFullFeatureSet && useCMakePresets",
        "category": "CMake"
      },
      {
        "command": "cmake.projectStatus.cpack",
        "title": "%cmake-tools.command.cmake.cpack.title%",
        "when": "cmake:enableFullFeatureSet && useCMakePresets",
        "icon": "$(package)",
        "category": "CMake"
      },
      {
        "command": "cmake.workflow",
        "title": "%cmake-tools.command.cmake.workflow.title%",
        "when": "cmake:enableFullFeatureSet && useCMakePresets",
        "category": "CMake"
      },
      {
        "command": "cmake.projectStatus.workflow",
        "title": "%cmake-tools.command.cmake.workflow.title%",
        "when": "cmake:enableFullFeatureSet && useCMakePresets",
        "icon": "$(run)",
        "category": "CMake"
      },
      {
        "command": "cmake.cpackAll",
        "title": "%cmake-tools.command.cmake.cpackAll.title%",
        "when": "cmake:enableFullFeatureSet && useCMakePresets",
        "category": "CMake"
      },
      {
        "command": "cmake.workflowAll",
        "title": "%cmake-tools.command.cmake.workflowAll.title%",
        "when": "cmake:enableFullFeatureSet && useCMakePresets",
        "category": "CMake"
      },
      {
        "command": "cmake.editCache",
        "title": "%cmake-tools.command.cmake.editCache.title%",
        "when": "cmake:enableFullFeatureSet",
        "category": "CMake"
      },
      {
        "command": "cmake.quickStart",
        "title": "%cmake-tools.command.cmake.quickStart.title%",
        "category": "CMake"
      },
      {
        "command": "cmake.debugTarget",
        "title": "%cmake-tools.command.cmake.debugTarget.title%",
        "when": "cmake:enableFullFeatureSet",
        "category": "CMake"
      },
      {
        "command": "cmake.outline.debugTarget",
        "when": "cmake:enableFullFeatureSet",
        "title": "%cmake-tools.command.cmake.outline.debugTarget.title%"
      },
      {
        "command": "cmake.projectStatus.debugTarget",
        "when": "cmake:enableFullFeatureSet",
        "title": "%cmake-tools.command.cmake.debugTarget.title%",
        "category": "CMake",
        "icon": "$(debug-alt)"
      },
      {
        "command": "cmake.debugTargetAll",
        "title": "%cmake-tools.command.cmake.debugTargetAll.title%",
        "when": "cmake:enableFullFeatureSet",
        "category": "CMake"
      },
      {
        "command": "cmake.projectStatus.setDebugTarget",
        "when": "cmake:enableFullFeatureSet",
        "title": "%cmake-tools.command.cmake.selectLaunchTarget.title%",
        "icon": "$(edit)"
      },
      {
        "command": "cmake.launchTarget",
        "title": "%cmake-tools.command.cmake.launchTarget.title%",
        "when": "cmake:enableFullFeatureSet",
        "category": "CMake"
      },
      {
        "command": "cmake.outline.launchTarget",
        "when": "cmake:enableFullFeatureSet",
        "title": "%cmake-tools.command.cmake.outline.launchTarget.title%"
      },
      {
        "command": "cmake.projectStatus.launchTarget",
        "when": "cmake:enableFullFeatureSet",
        "title": "%cmake-tools.command.cmake.outline.launchTarget.title%",
        "category": "CMake",
        "icon": "$(run)"
      },
      {
        "command": "cmake.launchTargetAll",
        "title": "%cmake-tools.command.cmake.launchTargetAll.title%",
        "when": "cmake:enableFullFeatureSet",
        "category": "CMake"
      },
      {
        "command": "cmake.stopTarget",
        "title": "%cmake-tools.command.cmake.stopTarget.title%",
        "when": "cmake:enableFullFeatureSet",
        "category": "CMake"
      },
      {
        "command": "cmake.selectLaunchTarget",
        "title": "%cmake-tools.command.cmake.selectLaunchTarget.title%",
        "when": "cmake:enableFullFeatureSet",
        "category": "CMake"
      },
      {
        "command": "cmake.outline.setLaunchTarget",
        "when": "cmake:enableFullFeatureSet",
        "title": "%cmake-tools.command.cmake.outline.setLaunchTarget.title%"
      },
      {
        "command": "cmake.projectStatus.setLaunchTarget",
        "when": "cmake:enableFullFeatureSet",
        "title": "%cmake-tools.command.cmake.outline.setLaunchTarget.title%",
        "icon": "$(edit)"
      },
      {
        "command": "cmake.stop",
        "title": "%cmake-tools.command.cmake.stop.title%",
        "when": "cmake:enableFullFeatureSet",
        "category": "CMake"
      },
      {
        "command": "cmake.projectStatus.stop",
        "title": "%cmake-tools.command.cmake.stop.title%",
        "when": "cmake:enableFullFeatureSet",
        "category": "CMake",
        "icon": "$(x)"
      },
      {
        "command": "cmake.outline.stop",
        "title": "%cmake-tools.command.cmake.stop.title%",
        "when": "cmake:enableFullFeatureSet",
        "icon": "$(x)"
      },
      {
        "command": "cmake.stopAll",
        "title": "%cmake-tools.command.cmake.stopAll.title%",
        "when": "cmake:enableFullFeatureSet",
        "category": "CMake"
      },
      {
        "command": "cmake.outline.stopAll",
        "title": "%cmake-tools.command.cmake.stopAll.title%",
        "when": "cmake:enableFullFeatureSet",
        "icon": "$(x)"
      },
      {
        "command": "cmake.resetState",
        "title": "%cmake-tools.command.cmake.resetState.title%",
        "category": "CMake"
      },
      {
        "command": "cmake.openSettings",
        "title": "%cmake-tools.command.cmake.openSettings.title%",
        "category": "CMake"
      },
      {
        "command": "cmake.outline.runUtilityTarget",
        "when": "cmake:enableFullFeatureSet",
        "title": "%cmake-tools.command.cmake.outline.runUtilityTarget.title%"
      },
      {
        "command": "cmake.outline.revealInCMakeLists",
        "when": "cmake:enableFullFeatureSet",
        "title": "%cmake-tools.command.cmake.outline.revealInCMakeLists.title%"
      },
      {
        "command": "cmake.projectStatus.update",
        "when": "cmake:enableFullFeatureSet",
        "title": "%cmake-tools.command.cmake.projectStatus.update.title%",
        "category": "CMake",
<<<<<<< HEAD
        "icon": "$(refresh)"      
=======
        "icon": "$(refresh)"
>>>>>>> 4a416297
      },
      {
        "command": "cmake.pinnedCommands.add",
        "when": "cmake:enableFullFeatureSet",
        "title": "%cmake-tools.command.cmake.pinnedCommands.add.title%",
        "category": "CMake",
        "icon": "$(add)"      
      },
      {
        "command": "cmake.pinnedCommands.remove",
        "when": "cmake:enableFullFeatureSet",
        "title": "%cmake-tools.command.cmake.pinnedCommands.remove.title%",
        "category": "CMake",
        "icon": "$(remove)"      
      },
      {
        "command": "cmake.pinnedCommands.run",
        "when": "cmake:enableFullFeatureSet",
        "title": "%cmake-tools.command.cmake.pinnedCommands.run.title%",
        "category": "CMake",
        "icon": "$(play-circle)"      
      },
      {
        "command": "cmake.appendBuildDirectoryToWorkspace",
        "when": "cmake:enableFullFeatureSet",
        "title": "%cmake-tools.command.cmake.appendBuildDirectoryToWorkspace.title%",
        "category": "CMake"
      }
    ],
    "grammars": [
      {
        "language": "cmake",
        "scopeName": "source.cmake",
        "path": "./syntaxes/CMake.tmLanguage"
      },
      {
        "language": "cmake-cache",
        "scopeName": "source.cmakecache",
        "path": "./syntaxes/CMakeCache.tmLanguage"
      }
    ],
    "taskDefinitions": [
      {
        "type": "cmake",
        "required": [
          "command"
        ],
        "properties": {
          "label": {
            "type": "string",
            "description": "%cmake-tools.taskDefinitions.properties.label.description%"
          },
          "command": {
            "type": "string",
            "enum": [
              "build",
              "configure",
              "install",
              "test",
              "clean",
              "cleanRebuild"
            ],
            "description": "%cmake-tools.taskDefinitions.properties.command.description%"
          },
          "targets": {
            "type": "array",
            "items": {
              "type": "string"
            },
            "description": "%cmake-tools.taskDefinitions.properties.targets.description%"
          },
          "preset": {
            "type": "string",
            "description": "%cmake-tools.taskDefinitions.properties.preset.description%"
          },
          "options": {
            "type": "object",
            "description": "%cmake-tools.taskDefinitions.properties.options.description%",
            "properties": {
              "cwd": {
                "type": "string",
                "description": "%cmake-tools.taskDefinitions.properties.options.cwd.description%"
              },
              "environment": {
                "type": "object",
                "markdownDescription": "%cmake-tools.taskDefinitions.properties.options.environment.markdownDescription%"
              }
            }
          },
          "detail": {
            "type": "string",
            "description": "%cmake-tools.taskDefinitions.properties.details.description%"
          }
        }
      }
    ],
    "breakpoints": [
        {
            "language": "cmake"
        }
    ],
    "debuggers": [
        {
            "type": "cmake",
            "label": "%cmake-tools.debugger.label%",
            "languages": [
                "cmake"
            ],
            "configurationAttributes": {
                "launch": {
                    "properties": {
                        "scriptPath": {
                            "type": "string",
                            "descripttion": "%cmake-tools.debugger.scriptPath.description%",
                            "default": "script.cmake"
                        },
                        "scriptArgs": {
                            "type": "array",
                            "items": {
                                "type": "string"
                            },
                            "default": [],
                            "description": "%cmake-tools.debugger.scriptArgs.description%"
                        },
                        "scriptEnv": {
                            "type": "array",
                            "items": {
                                "type": "object",
                                "properties": {
                                    "name": {
                                        "type": "string",
                                        "description": "%cmake-tools.debugger.name%"
                                    },
                                    "value": {
                                        "type": "string",
                                        "description": "%cmake-tools.debugger.value%"
                                    }
                                }
                            },
                            "default": [],
                            "description": "%cmake-tools.debugger.scriptEnv.description%"
                        },
                        "dapLog": {
<<<<<<< HEAD
                            "type": "string",
                            "description": "%cmake-tools.debugger.dapLog.description%",
                            "default": ""
                        },
                        "pipeName": {
                            "type": "string",
=======
                            "type": "string",
                            "description": "%cmake-tools.debugger.dapLog.description%",
                            "default": ""
                        },
                        "pipeName": {
                            "type": "string",
>>>>>>> 4a416297
                            "description": "%cmake-tools.debugger.pipeName.description%",
                            "default": ""
                        },
                        "clean": {
                            "type": "boolean",
                            "description": "%cmake-tools.debugger.clean.description%",
                            "default": false
                        },
                        "configureAll": {
                            "type": "boolean",
                            "description": "%cmake-tools.debugger.configureAll.description%",
                            "default": false
                        },
                        "cmakeDebugType": {
                            "type": "string",
                            "enum": ["configure", "external", "script"],
                            "description": "%cmake-tools.debugger.debugType.description%"
                        }
                    },
                    "required": [
                        "cmakeDebugType"
                    ],
                    "oneOf": [
                        {
                            "properties": {
                                "cmakeDebugType": {
                                    "enum": [
                                        "script"
                                    ]
                                },
                                "scriptPath": {
                                    "type": "string",
                                    "description": "%cmake-tools.debugger.scriptPath.description%",
                                    "default": ""
                                },
                                "scriptArgs": {
                                    "type": "array",
                                    "items": {
                                        "type": "string"
                                    },
                                    "default": [],
                                    "description": "%cmake-tools.debugger.scriptArgs.description%"
                                },
                                "scriptEnv": {
                                    "type": "array",
                                    "items": {
                                        "type": "object",
                                        "properties": {
                                            "name": {
                                                "type": "string",
                                                "description": "%cmake-tools.debugger.name%"
                                            },
                                            "value": {
                                                "type": "string",
                                                "description": "%cmake-tools.debugger.value%"
                                            }
                                        }
                                    },
                                    "default": [],
                                    "description": "%cmake-tools.debugger.scriptEnv.description%"
                                },
                                "dapLog": {
                                    "type": "string",
                                    "description": "%cmake-tools.debugger.dapLog.description%",
                                    "default": ""
                                }
                            },
                            "required": [
                                "scriptPath"
                            ]
                        },
                        {
                            "properties": {
                                "cmakeDebugType": {
                                    "enum": [
                                        "configure"
                                    ]
                                },
                                "clean": {
                                    "type": "boolean",
                                    "description": "%cmake-tools.debugger.clean.description%",
                                    "default": false
                                },
                                "configureAll": {
                                    "type": "boolean",
                                    "description": "%cmake-tools.debugger.configureAll.description%",
                                    "default": false
                                },
                                "dapLog": {
                                    "type": "string",
                                    "description": "%cmake-tools.debugger.dapLog.description%",
                                    "default": ""
                                }
                            }
                        },
                        {
                            "properties": {
                                "cmakeDebugType": {
                                    "enum": [
                                        "external"
                                    ]
                                }
                            },
                            "required": [
                                "pipeName"
                            ]
                        }
                    ]
                }
            },
            "initialConfigurations": [],
            "configurationSnippets": [
                {
                    "label": "%cmake-tools.debugger.configure.snippet.label%",
                    "description": "%cmake-tools.debugger.configure.snippet.description%",
                    "body": {
                        "type": "cmake",
                        "request": "launch",
                        "name": "%cmake-tools.debugger.configure.snippet.body.name%",
                        "cmakeDebugType": "configure",
                        "clean": false,
                        "configureAll": false
                    }
                },
                {
                    "label": "%cmake-tools.debugger.script.snippet.label%",
                    "description": "%cmake-tools.debugger.script.snippet.description%",
                    "body": {
                        "type": "cmake",
                        "request": "launch",
                        "name": "%cmake-tools.debugger.script.snippet.body.name%",
                        "cmakeDebugType": "script",
                        "scriptPath": "^\"\\${workspaceFolder}/<...>.cmake\""
                    }
                },
                {
                    "label": "%cmake-tools.debugger.external.snippet.label%",
                    "description": "%cmake-tools.debugger.external.snippet.description%",
                    "body": {
                        "type": "cmake",
                        "request": "launch",
                        "name": "%cmake-tools.debugger.external.snippet.body.name%",
                        "cmakeDebugType": "external",
                        "pipeName": "<...>"
                    }
                }
            ]
        }
    ],
    "menus": {
      "commandPalette": [
        {
          "command": "cmake.openCMakePresets",
          "when": "cmake:enableFullFeatureSet && useCMakePresets"
        },
        {
          "command": "cmake.addConfigurePreset",
          "when": "cmake:enableFullFeatureSet && useCMakePresets"
        },
        {
          "command": "cmake.addBuildPreset",
          "when": "cmake:enableFullFeatureSet && useCMakePresets"
        },
        {
          "command": "cmake.addTestPreset",
          "when": "cmake:enableFullFeatureSet && useCMakePresets"
        },
        {
          "command": "cmake.addPackagePreset",
          "when": "cmake:enableFullFeatureSet && useCMakePresets"
        },
        {
          "command": "cmake.addWorkflowPreset",
          "when": "cmake:enableFullFeatureSet && useCMakePresets"
        },
        {
          "command": "cmake.selectConfigurePreset",
          "when": "cmake:enableFullFeatureSet && useCMakePresets"
        },
        {
          "command": "cmake.selectBuildPreset",
          "when": "cmake:enableFullFeatureSet && useCMakePresets"
        },
        {
          "command": "cmake.selectTestPreset",
          "when": "cmake:enableFullFeatureSet && useCMakePresets"
        },
        {
          "command": "cmake.selectPackagePreset",
          "when": "cmake:enableFullFeatureSet && useCMakePresets"
        },
        {
          "command": "cmake.selectWorkflowPreset",
          "when": "cmake:enableFullFeatureSet && useCMakePresets"
        },
        {
          "command": "cmake.viewLog",
          "when": "cmake:enableFullFeatureSet"
        },
        {
          "command": "cmake.configure"
        },
        {
          "command": "cmake.configureWithDebugger",
          "when": "cmake:cmakeDebuggerAvailable"
        },
        {
          "command": "cmake.showConfigureCommand"
        },
        {
          "command": "cmake.scanForKits",
          "when": "cmake:enableFullFeatureSet && !useCMakePresets"
        },
        {
          "command": "cmake.scanForCompilers",
          "when": "cmake:enableFullFeatureSet && useCMakePresets"
        },
        {
          "command": "cmake.selectKit",
          "when": "cmake:enableFullFeatureSet && !useCMakePresets"
        },
        {
          "command": "cmake.editKits",
          "when": "cmake:enableFullFeatureSet && !useCMakePresets"
        },
        {
          "command": "cmake.quickStart"
        },
        {
          "command": "cmake.selectActiveFolder",
          "when": "cmake:enableFullFeatureSet"
        },
        {
          "command": "cmake.resetState"
        },
        {
          "command": "cmake.openSettings"
        },
        {
          "command": "cmake.configureAll",
          "when": "cmake:multiProject"
        },
        {
          "command": "cmake.configureAllWithDebugger",
          "when": "cmake:multiProject && cmake:cmakeDebuggerAvailable"
        },
        {
          "command": "cmake.build",
          "when": "cmake:enableFullFeatureSet"
        },
        {
          "command": "cmake.showBuildCommand",
          "when": "cmake:enableFullFeatureSet"
        },
        {
          "command": "cmake.buildAll",
          "when": "cmake:multiProject && cmake:enableFullFeatureSet"
        },
        {
          "command": "cmake.install",
          "when": "cmake:enableFullFeatureSet"
        },
        {
          "command": "cmake.installAll",
          "when": "cmake:multiProject && cmake:enableFullFeatureSet"
        },
        {
          "command": "cmake.buildWithTarget",
          "when": "cmake:enableFullFeatureSet"
        },
        {
          "command": "cmake.compileFile",
          "when": "cmake:enableFullFeatureSet"
        },
        {
          "command": "cmake.setVariant",
          "when": "cmake:enableFullFeatureSet && !useCMakePresets"
        },
        {
          "command": "cmake.setVariantAll",
          "when": "cmake:multiProject && cmake:enableFullFeatureSet && !useCMakePresets"
        },
        {
          "command": "cmake.setDefaultTarget",
          "when": "cmake:enableFullFeatureSet"
        },
        {
          "command": "cmake.cleanConfigure"
        },
        {
          "command": "cmake.cleanConfigureAll",
          "when": "cmake:multiProject"
        },
        {
          "command": "cmake.cleanConfigureWithDebugger", 
          "when": "cmake:cmakeDebuggerAvailable"
        },
        {
          "command": "cmake.cleanConfigureAllWithDebugger",
          "when": "cmake:multiProject && cmake:cmakeDebuggerAvailable"
        },
        {
          "command": "cmake.clean",
          "when": "cmake:enableFullFeatureSet"
        },
        {
          "command": "cmake.cleanAll",
          "when": "cmake:multiProject && cmake:enableFullFeatureSet"
        },
        {
          "command": "cmake.cleanRebuild",
          "when": "cmake:enableFullFeatureSet"
        },
        {
          "command": "cmake.cleanRebuildAll",
          "when": "cmake:multiProject && cmake:enableFullFeatureSet"
        },
        {
          "command": "cmake.editCacheUI",
          "when": "cmake:enableFullFeatureSet"
        },
        {
          "command": "cmake.ctest",
          "when": "cmake:enableFullFeatureSet"
        },
        {
          "command": "cmake.cpack",
          "when": "cmake:enableFullFeatureSet && useCMakePresets"
        },
        {
          "command": "cmake.workflow",
          "when": "cmake:enableFullFeatureSet && useCMakePresets"
        },
        {
          "command": "cmake.ctestAll",
          "when": "cmake:multiProject && cmake:enableFullFeatureSet"
        },
        {
          "command": "cmake.cpackAll",
          "when": "cmake:multiProject && cmake:enableFullFeatureSet && useCMakePresets"
        },
        {
          "command": "cmake.workflowAll",
          "when": "cmake:multiProject && cmake:enableFullFeatureSet && useCMakePresets"
        },
        {
          "command": "cmake.revealTestExplorer",
          "when": "cmake:enableFullFeatureSet && cmake:testExplorerIntegrationEnabled"
        },
        {
          "command": "cmake.refreshTests",
          "when": "cmake:enableFullFeatureSet && cmake:testExplorerIntegrationEnabled"
        },
        {
          "command": "cmake.refreshTestsAll",
          "when": "cmake:multiProject && cmake:enableFullFeatureSet && cmake:testExplorerIntegrationEnabled"
        },
        {
          "command": "cmake.editCache",
          "when": "cmake:enableFullFeatureSet"
        },
        {
          "command": "cmake.debugTarget",
          "when": "!cmake:hideDebugCommand && cmake:enableFullFeatureSet"
        },
        {
          "command": "cmake.debugTargetAll",
          "when": "cmake:multiProject && !cmake:hideDebugCommand && cmake:enableFullFeatureSet"
        },
        {
          "command": "cmake.launchTarget",
          "when": "!cmake:hideLaunchCommand && cmake:enableFullFeatureSet"
        },
        {
          "command": "cmake.launchTargetAll",
          "when": "cmake:multiProject && !cmake:hideLaunchCommand && cmake:enableFullFeatureSet"
        },
        {
          "command": "cmake.selectLaunchTarget",
          "when": "cmake:enableFullFeatureSet"
        },
        {
          "command": "cmake.stop",
          "when": "cmake:enableFullFeatureSet"
        },
        {
          "command": "cmake.stopAll",
          "when": "cmake:multiProject && cmake:enableFullFeatureSet"
        },
        {
          "command": "cmake.logDiagnostics",
          "when": "cmake:enableFullFeatureSet"
        },
        {
          "command": "cmake.outline.configure",
          "when": "never"
        },
        {
          "command": "cmake.outline.configureAll",
          "when": "never"
        },
        {
          "command": "cmake.outline.configureWithDebugger",
          "when": "never"
        },
        {
          "command": "cmake.outline.configureAllWithDebugger",
          "when": "never"
        },
        {
          "command": "cmake.outline.build",
          "when": "never"
        },
        {
          "command": "cmake.outline.buildAll",
          "when": "never"
        },
        {
          "command": "cmake.outline.compileFile",
          "when": "never"
        },
        {
          "command": "cmake.outline.selectWorkspace",
          "when": "never"
        },
        {
          "command": "cmake.outline.cleanConfigure",
          "when": "never"
        },
        {
          "command": "cmake.outline.cleanConfigureAll",
          "when": "never"
        },
        {
          "command": "cmake.outline.cleanConfigureWithDebugger",
          "when": "never"
        },
        {
          "command": "cmake.outline.cleanConfigureAllWithDebugger",
          "when": "never"
        },
        {
          "command": "cmake.outline.clean",
          "when": "never"
        },
        {
          "command": "cmake.outline.cleanAll",
          "when": "never"
        },
        {
          "command": "cmake.outline.cleanRebuild",
          "when": "never"
        },
        {
          "command": "cmake.outline.cleanRebuildAll",
          "when": "never"
        },
        {
          "command": "cmake.outline.editCacheUI",
          "when": "never"
        },
        {
          "command": "cmake.outline.stop",
          "when": "never"
        },
        {
          "command": "cmake.outline.stopAll",
          "when": "never"
        },
        {
          "command": "cmake.outline.buildTarget",
          "when": "never"
        },
        {
          "command": "cmake.outline.runUtilityTarget",
          "when": "never"
        },
        {
          "command": "cmake.outline.debugTarget",
          "when": "never"
        },
        {
          "command": "cmake.outline.launchTarget",
          "when": "never"
        },
        {
          "command": "cmake.outline.setDefaultTarget",
          "when": "never"
        },
        {
          "command": "cmake.outline.setLaunchTarget",
          "when": "never"
        },
        {
          "command": "cmake.outline.revealInCMakeLists",
          "when": "never"
        },
        {
          "command": "cmake.projectStatus.update",
          "when": "never"
        },
        {
          "command": "cmake.pinnedCommands.add",
          "when": "never"
        },
        {
          "command": "cmake.pinnedCommands.remove",
          "when": "never"
        },
        {
          "command": "cmake.pinnedCommands.run",
          "when": "never"
        },
        {
          "command": "cmake.projectStatus.stop",
          "when": "never"
        },
        {
          "command": "cmake.projectStatus.selectKit",
          "when": "never"
        },
        {
          "command": "cmake.projectStatus.configure",
          "when": "never"
        },
        {
          "command": "cmake.projectStatus.cleanConfigure",
          "when": "never"
        },
        {
          "command": "cmake.projectStatus.openSettings",
          "when": "never"
        },
        {
          "command": "cmake.projectStatus.openVisibilitySettings",
          "when": "never"
        },
        {
          "command": "cmake.projectStatus.setVariant",
          "when": "never"
        },
        {
          "command": "cmake.projectStatus.selectConfigurePreset",
          "when": "never"
        },
        {
          "command": "cmake.projectStatus.viewConfigureSettings",
          "when": "never"
        },
        {
          "command": "cmake.projectStatus.build",
          "when": "never"
        },
        {
          "command": "cmake.projectStatus.viewBuildSettings",
          "when": "never"
        },
        {
          "command": "cmake.projectStatus.setDefaultTarget",
          "when": "never"
        },
        {
          "command": "cmake.projectStatus.selectBuildPreset",
          "when": "never"
        },
        {
          "command": "cmake.projectStatus.viewTestSettings",
          "when": "never"
        },
        {
          "command": "cmake.projectStatus.viewPackageSettings",
          "when": "never"
        },
        {
          "command": "cmake.projectStatus.selectPackagePreset",
          "when": "never"
        },
        {
          "command": "cmake.projectStatus.selectWorkflowPreset",
          "when": "never"
        },
        {
          "command": "cmake.projectStatus.ctest",
          "when": "never"
        },
        {
          "command": "cmake.projectStatus.cpack",
          "when": "never"
        },
        {
          "command": "cmake.projectStatus.workflow",
          "when": "never"
        },
        {
          "command": "cmake.projectStatus.debugTarget",
          "when": "never"
        },
        {
          "command": "cmake.projectStatus.launchTarget",
          "when": "never"
        },
        {
          "command": "cmake.projectStatus.setDebugTarget",
          "when": "never"
        },
        {
          "command": "cmake.projectStatus.setLaunchTarget",
          "when": "never"
        },
        {
          "command": "cmake.projectStatus.selectActiveProject",
          "when": "never"
        },
        {
          "command": "cmake.projectStatus.selectTestPreset",
          "when": "never"
        },
        {
          "command": "cmake.projectStatus.setTestTarget",
          "when": "never"
        }
      ],
      "view/title": [
        {
          "command": "cmake.projectStatus.update",
          "when": "view == cmake.projectStatus && cmake:enableFullFeatureSet",
          "group": "navigation@1"
        },
        {
          "command": "cmake.projectStatus.cleanConfigure",
          "when": "view == cmake.projectStatus && cmake:enableFullFeatureSet",
          "group": "navigation@2"
        },
        {
          "command": "cmake.projectStatus.stop",
          "when": "view == cmake.projectStatus && cmake:isBuilding && cmake:enableFullFeatureSet",
          "group": "navigation@3"
        },
        {
          "command": "cmake.projectStatus.openVisibilitySettings",
          "when": "view == cmake.projectStatus && cmake:enableFullFeatureSet",
          "group": "navigation@4"
        },
        {
          "command": "cmake.projectStatus.openSettings",
          "when": "view == cmake.projectStatus && cmake:enableFullFeatureSet",
          "group": "navigation@4"
        },
        {
          "command": "cmake.outline.configureAll",
          "when": "view == cmake.outline && !cmake:isBuilding",
          "group": "navigation@1"
        },
        {
          "command": "cmake.outline.configureAllWithDebugger",
          "when": "view == cmake.outline && !cmake:isBuilding && cmake:cmakeDebuggerAvailable",
          "group": "navigation@2"
        },
        {
          "command": "cmake.outline.buildAll",
          "when": "view == cmake.outline && !cmake:isBuilding && cmake:enableFullFeatureSet",
          "group": "navigation@3"
        },
        {
          "command": "cmake.outline.stopAll",
          "when": "view == cmake.outline && cmake:isBuilding && cmake:enableFullFeatureSet",
          "group": "navigation@4"
        },
        {
          "command": "cmake.outline.cleanAll",
          "when": "view == cmake.outline && cmake:enableFullFeatureSet",
          "group": "1_cmakeOutline"
        },
        {
          "command": "cmake.outline.cleanConfigureAll",
          "when": "view == cmake.outline",
          "group": "1_cmakeOutline"
        },
        {
          "command": "cmake.outline.cleanConfigureAllWithDebugger",
          "when": "view == cmake.outline && cmake:cmakeDebuggerAvailable",
          "group": "1_cmakeOutline"
        },
        {
          "command": "cmake.outline.cleanRebuildAll",
          "when": "view == cmake.outline && cmake:enableFullFeatureSet",
          "group": "1_cmakeOutline"
        },
        {
          "command": "cmake.outline.editCacheUI",
          "when": "view == cmake.outline && cmake:enableFullFeatureSet",
          "group": "1_cmakeOutline"
        },
        {
          "command": "cmake.pinnedCommands.add",
          "when": "view == cmake.pinnedCommands && cmake:enableFullFeatureSet",
          "group": "navigation@1"
        }
      ],
      "view/item/context": [
        {
          "command": "cmake.projectStatus.stop",
          "when": "view == cmake.projectStatus && cmake:enableFullFeatureSet && viewItem == 'stop'",
          "group": "inline"
        },
        {
          "command": "cmake.projectStatus.selectKit",
          "when": "view == cmake.projectStatus && cmake:enableFullFeatureSet && viewItem == 'kit'",
          "group": "inline"
        },
        {
          "command": "cmake.projectStatus.configure",
          "when": "view == cmake.projectStatus && cmake:enableFullFeatureSet && viewItem == 'configure'",
          "group": "inline"
        },
        {
          "command": "cmake.projectStatus.cleanConfigure",
          "when": "view == cmake.projectStatus && cmake:enableFullFeatureSet && viewItem == 'cleanConfigure'",
          "group": "inline"
        },
        {
          "command": "cmake.projectStatus.openSettings",
          "when": "view == cmake.projectStatus && cmake:enableFullFeatureSet && viewItem == 'openSettings'",
          "group": "inline"
        },
        {
          "command": "cmake.projectStatus.openVisibilitySettings",
          "when": "view == cmake.projectStatus && cmake:enableFullFeatureSet && viewItem == 'openVisibilitySettings'",
          "group": "inline"
        },
        {
          "command": "cmake.projectStatus.setVariant",
          "when": "view == cmake.projectStatus && cmake:enableFullFeatureSet && viewItem == 'variant'",
          "group": "inline"
        },
        {
          "command": "cmake.projectStatus.selectConfigurePreset",
          "when": "view == cmake.projectStatus && cmake:enableFullFeatureSet && viewItem =~ /configPreset/",
          "group": "inline"
        },
        {
          "command": "cmake.projectStatus.viewConfigureSettings",
          "when": "view == cmake.projectStatus && cmake:enableFullFeatureSet && viewItem == 'configPreset - overrides present'",
          "group": "inline"
        },
        {
          "command": "cmake.projectStatus.build",
          "when": "view == cmake.projectStatus && cmake:enableFullFeatureSet && viewItem == 'build'",
          "group": "inline"
        },
        {
          "command": "cmake.projectStatus.setDefaultTarget",
          "when": "view == cmake.projectStatus && cmake:enableFullFeatureSet && viewItem == 'buildTarget'",
          "group": "inline"
        },
        {
          "command": "cmake.projectStatus.selectBuildPreset",
          "when": "view == cmake.projectStatus && cmake:enableFullFeatureSet && viewItem =~ /buildPreset/",
          "group": "inline"
        },
        {
          "command": "cmake.projectStatus.viewBuildSettings",
          "when": "view == cmake.projectStatus && cmake:enableFullFeatureSet && viewItem == 'buildPreset - overrides present'",
          "group": "inline"
        },
        {
          "command": "cmake.projectStatus.ctest",
          "when": "view == cmake.projectStatus && cmake:enableFullFeatureSet && viewItem == 'test'",
          "group": "inline"
        },
        {
          "command": "cmake.projectStatus.cpack",
          "when": "view == cmake.projectStatus && cmake:enableFullFeatureSet && viewItem == 'package' && useCMakePresets",
          "group": "inline"
        },
        {
          "command": "cmake.projectStatus.workflow",
          "when": "view == cmake.projectStatus && cmake:enableFullFeatureSet && viewItem == 'workflow' && useCMakePresets",
          "group": "inline"
        },
        {
          "command": "cmake.projectStatus.setTestTarget",
          "when": "view == cmake.projectStatus && cmake:enableFullFeatureSet && viewItem == 'testTarget'",
          "group": "inline"
        },
        {
          "command": "cmake.projectStatus.selectTestPreset",
          "when": "view == cmake.projectStatus && cmake:enableFullFeatureSet && viewItem =~ /testPreset/",
          "group": "inline"
        },
        {
          "command": "cmake.projectStatus.viewTestSettings",
          "when": "view == cmake.projectStatus && cmake:enableFullFeatureSet && viewItem == 'testPreset - overrides present'",
          "group": "inline"
        },
        {
          "command": "cmake.projectStatus.viewPackageSettings",
          "when": "view == cmake.projectStatus && cmake:enableFullFeatureSet && viewItem == 'packagePreset - overrides present'",
          "group": "inline"
        },
        {
          "command": "cmake.projectStatus.selectPackagePreset",
          "when": "view == cmake.projectStatus && cmake:enableFullFeatureSet && viewItem == 'packagePreset'",
          "group": "inline"
        },
        {
          "command": "cmake.projectStatus.selectWorkflowPreset",
          "when": "view == cmake.projectStatus && cmake:enableFullFeatureSet && viewItem == 'workflowPreset'",
          "group": "inline"
        },
        {
          "command": "cmake.projectStatus.debugTarget",
          "when": "view == cmake.projectStatus && cmake:enableFullFeatureSet && viewItem == 'debug'",
          "group": "inline"
        },
        {
          "command": "cmake.projectStatus.setDebugTarget",
          "when": "view == cmake.projectStatus && cmake:enableFullFeatureSet && viewItem == 'debugTarget'",
          "group": "inline"
        },
        {
          "command": "cmake.projectStatus.launchTarget",
          "when": "view == cmake.projectStatus && cmake:enableFullFeatureSet && viewItem == 'launch'",
          "group": "inline"
        },
        {
          "command": "cmake.projectStatus.setLaunchTarget",
          "when": "view == cmake.projectStatus && cmake:enableFullFeatureSet && viewItem == 'launchTarget'",
          "group": "inline"
        },
        {
          "command": "cmake.projectStatus.selectActiveProject",
          "when": "view == cmake.projectStatus && cmake:enableFullFeatureSet && viewItem == 'activeProject'",
          "group": "inline"
        },
        {
          "command": "cmake.outline.buildTarget",
          "when": "view == cmake.outline && cmake:enableFullFeatureSet && viewItem =~ /canBuild=true|canRun=true/",
          "group": "inline"
        },
        {
          "command": "cmake.outline.buildTarget",
          "when": "view == cmake.outline && cmake:enableFullFeatureSet && viewItem =~ /canBuild=true/",
          "group": "1_targetActions@1"
        },
        {
          "command": "cmake.outline.runUtilityTarget",
          "when": "view == cmake.outline && cmake:enableFullFeatureSet && viewItem =~ /canRun=true/",
          "group": "1_targetActions@2"
        },
        {
          "command": "cmake.outline.debugTarget",
          "when": "view == cmake.outline && cmake:enableFullFeatureSet && viewItem =~ /type=EXECUTABLE/",
          "group": "1_targetActions@3"
        },
        {
          "command": "cmake.outline.launchTarget",
          "when": "view == cmake.outline && cmake:enableFullFeatureSet && viewItem =~ /type=EXECUTABLE/",
          "group": "1_targetActions@4"
        },
        {
          "command": "cmake.outline.revealInCMakeLists",
          "when": "view == cmake.outline && cmake:enableFullFeatureSet && viewItem =~ /nodeType=target/",
          "group": "1_targetActions@5"
        },
        {
          "command": "cmake.outline.setDefaultTarget",
          "when": "view == cmake.outline && cmake:enableFullFeatureSet && viewItem =~ /canRun=true|canBuild=true/ && viewItem =~ /isDefault=false/",
          "group": "2_targetState@1"
        },
        {
          "command": "cmake.outline.setLaunchTarget",
          "when": "view == cmake.outline && cmake:enableFullFeatureSet && viewItem =~ /type=EXECUTABLE/ && viewItem =~ /isLaunch=false/",
          "group": "2_targetState@2"
        },
        {
          "command": "cmake.outline.configureAll",
          "when": "view == cmake.outline && viewItem =~ /nodeType=file/ && viewItem =~ /cmakelists=true/",
          "group": "1_fileActions@1"
        },
        {
          "command": "cmake.outline.configureAllWithDebugger",
          "when": "view == cmake.outline && viewItem =~ /nodeType=file/ && viewItem =~ /cmakelists=true/ && cmake:cmakeDebuggerAvailable",
          "group": "1_fileActions@2"
        },
        {
          "command": "cmake.outline.buildAll",
          "when": "cmake:enableFullFeatureSet && view == cmake.outline && viewItem =~ /nodeType=file/ && viewItem =~ /cmakelists=true/",
          "group": "1_fileActions@3"
        },
        {
          "command": "cmake.outline.cleanAll",
          "when": "cmake:enableFullFeatureSet && view == cmake.outline && viewItem =~ /nodeType=file/ && viewItem =~ /cmakelists=true/",
          "group": "1_fileActions@4"
        },
        {
          "command": "cmake.outline.cleanConfigureAll",
          "when": "view == cmake.outline && viewItem =~ /nodeType=file/ && viewItem =~ /cmakelists=true/",
          "group": "1_fileActions@5"
        },
        {
          "command": "cmake.outline.cleanConfigureAllWithDebugger",
          "when": "view == cmake.outline && viewItem =~ /nodeType=file/ && viewItem =~ /cmakelists=true/ && cmake:cmakeDebuggerAvailable",
          "group": "1_fileActions@5"
        },
        {
          "command": "cmake.outline.cleanRebuildAll",
          "when": "cmake:enableFullFeatureSet && view == cmake.outline && viewItem =~ /nodeType=file/ && viewItem =~ /cmakelists=true/",
          "group": "1_fileActions@6"
        },
        {
          "command": "cmake.outline.compileFile",
          "when": "cmake:enableFullFeatureSet && view == cmake.outline && viewItem =~ /nodeType=file/ && viewItem =~ /compilable=true/",
          "group": "1_fileActions@7"
        },
        {
          "command": "cmake.outline.configure",
          "when": "view == cmake.outline && viewItem =~ /nodeType=project/",
          "group": "inline@1"
        },
        {
          "command": "cmake.outline.build",
          "when": "cmake:enableFullFeatureSet && view == cmake.outline && viewItem =~ /nodeType=project/",
          "group": "inline@2"
        },
        {
          "command": "cmake.outline.clean",
          "when": "cmake:enableFullFeatureSet && view == cmake.outline && viewItem =~ /nodeType=project/",
          "group": "inline@3"
        },
        {
          "command": "cmake.outline.compileFile",
          "when": "cmake:enableFullFeatureSet && view == cmake.outline && viewItem =~ /nodeType=file/ && viewItem =~ /compilable=true/",
          "group": "inline"
        },
        {
          "command": "cmake.outline.configure",
          "when": "view == cmake.outline && viewItem =~ /nodeType=file/ && viewItem =~ /cmakelists=true/",
          "group": "inline"
        },
        {
          "command": "cmake.outline.configureWithDebugger",
          "when": "view == cmake.outline && viewItem =~ /nodeType=file/ && viewItem =~ /cmakelists=true/ && cmake:cmakeDebuggerAvailable",
          "group": "inline"
        },
        {
          "command": "cmake.outline.selectWorkspace",
          "when": "cmake:enableFullFeatureSet && view == cmake.outline && viewItem =~ /nodeType=workspace/ && viewItem =~ /selected=false/",
          "group": "inline"
        },
        {
          "command": "cmake.pinnedCommands.remove",
          "when": "view == cmake.pinnedCommands && cmake:enableFullFeatureSet",
          "group": "pinnedCommands@1"
        },
        {
          "command": "cmake.pinnedCommands.run",
          "when": "view == cmake.pinnedCommands && cmake:enableFullFeatureSet",
          "group": "inline"
        }
      ],
      "editor/title/context": [
        {
          "command": "cmake.compileFile",
          "when": "resourceLangId == cpp && cmake:enableFullFeatureSet"
        },
        {
          "command": "cmake.compileFile",
          "when": "resourceLangId == c && cmake:enableFullFeatureSet"
        }
      ],
      "editor/title": [
        {
          "command": "cmake.compileFile",
          "when": "resourceLangId == cpp && cmake:enableFullFeatureSet",
          "group": "navigation"
        },
        {
          "command": "cmake.compileFile",
          "when": "resourceLangId == c && cmake:enableFullFeatureSet",
          "group": "navigation"
        }
      ],
      "explorer/context": [
        {
          "command": "cmake.compileFile",
          "when": "resourceLangId == cpp && cmake:enableFullFeatureSet"
        },
        {
          "command": "cmake.compileFile",
          "when": "resourceLangId == c && cmake:enableFullFeatureSet"
        },
        {
          "command": "cmake.outline.configureAll",
          "when": "resourceFilename == CMakeLists.txt"
        },
        {
          "command": "cmake.outline.configureAllWithDebugger",
          "when": "resourceFilename == CMakeLists.txt && cmake:cmakeDebuggerAvailable"
        },
        {
          "command": "cmake.outline.buildAll",
          "when": "resourceFilename == CMakeLists.txt && cmake:enableFullFeatureSet"
        },
        {
          "command": "cmake.outline.cleanAll",
          "when": "resourceFilename == CMakeLists.txt && cmake:enableFullFeatureSet"
        },
        {
          "command": "cmake.outline.cleanConfigureAll",
          "when": "resourceFilename == CMakeLists.txt"
        },
        {
          "command": "cmake.outline.cleanConfigureAllWithDebugger",
          "when": "resourceFilename == CMakeLists.txt && cmake:cmakeDebuggerAvailable"
        },
        {
          "command": "cmake.outline.cleanRebuildAll",
          "when": "resourceFilename == CMakeLists.txt && cmake:enableFullFeatureSet"
        }
      ],
      "touchBar": [
        {
          "command": "cmake.quickStart",
          "when": "cmake:enableTouchBar && !cmake:enableFullFeatureSet",
          "group": "CMake:start"
        },
        {
          "command": "cmake.configure",
          "when": "cmake:enableTouchBar.configure && !cmake:isBuilding && !cmake:isConfiguring",
          "group": "CMake:build"
        },
        {
          "command": "cmake.build",
          "alt": "cmake.configure",
          "when": "cmake:enableTouchBar.build && cmake:enableFullFeatureSet && !cmake:isBuilding && !cmake:isConfiguring",
          "group": "CMake:build"
        },
        {
          "command": "cmake.stop",
          "when": "cmake:enableTouchBar.build && cmake:enableFullFeatureSet && cmake:isBuilding",
          "group": "CMake:build"
        },
        {
          "command": "cmake.debugTarget",
          "alt": "cmake.selectLaunchTarget",
          "when": "cmake:enableTouchBar.debug && cmake:enableFullFeatureSet && !cmake:hideDebugCommand",
          "group": "CMake:run"
        },
        {
          "command": "cmake.launchTarget",
          "when": "cmake:enableTouchBar.launch && cmake:enableFullFeatureSet && !cmake:hideLaunchCommand",
          "group": "CMake:run"
        }
      ]
    },
    "configuration": {
      "type": "object",
      "title": "CMake Tools",
      "properties": {
        "cmake.autoSelectActiveFolder": {
          "type": "boolean",
          "default": true,
          "description": "%cmake-tools.configuration.cmake.autoSelectActiveFolder.description%",
          "scope": "window"
        },
        "cmake.cmakePath": {
          "type": "string",
          "default": "cmake",
          "description": "%cmake-tools.configuration.cmake.cmakePath.description%",
          "scope": "resource"
        },
        "cmake.buildDirectory": {
          "type": "string",
          "default": "${workspaceFolder}/build",
          "description": "%cmake-tools.configuration.cmake.buildDirectory.description%",
          "scope": "resource"
        },
        "cmake.installPrefix": {
          "type": "string",
          "default": null,
          "description": "%cmake-tools.configuration.cmake.installPrefix.description%",
          "scope": "resource"
        },
        "cmake.sourceDirectory": {
          "oneOf": [
            {
              "type": "string"
            },
            {
              "type": "array",
              "items": {
                "type": "string"
              }
            }
          ],
          "description": "%cmake-tools.configuration.cmake.sourceDirectory.description%",
          "default": "${workspaceFolder}",
          "scope": "resource"
        },
        "cmake.saveBeforeBuild": {
          "type": "boolean",
          "default": true,
          "description": "%cmake-tools.configuration.cmake.saveBeforeBuild.description%",
          "scope": "resource"
        },
        "cmake.buildBeforeRun": {
          "type": "boolean",
          "default": true,
          "description": "%cmake-tools.configuration.cmake.buildBeforeRun.description%",
          "scope": "resource"
        },
        "cmake.clearOutputBeforeBuild": {
          "type": "boolean",
          "default": true,
          "description": "%cmake-tools.configuration.cmake.clearOutputBeforeBuild.description%",
          "scope": "resource"
        },
        "cmake.configureSettings": {
          "type": "object",
          "default": {},
          "additionalProperties": {
            "oneOf": [
              {
                "type": "string"
              },
              {
                "type": "boolean"
              },
              {
                "type": "number"
              },
              {
                "type": "array",
                "items": {
                  "type": "string"
                }
              },
              {
                "type": "object",
                "properties": {
                  "type": {
                    "type": "string",
                    "enum": [
                      "",
                      "BOOL",
                      "STRING",
                      "FILEPATH",
                      "PATH"
                    ]
                  },
                  "value": {}
                },
                "additionalProperties": false,
                "required": [
                  "type",
                  "value"
                ]
              }
            ]
          },
          "description": "%cmake-tools.configuration.cmake.configureSettings.description%",
          "scope": "resource"
        },
        "cmake.cacheInit": {
          "oneOf": [
            {
              "type": "string",
              "description": "%cmake-tools.configuration.cmake.cacheInit.string.description%"
            },
            {
              "type": "array",
              "description": "%cmake-tools.configuration.cmake.cacheInit.array.description%",
              "items": {
                "type": "string",
                "description": "%cmake-tools.configuration.cmake.cacheInit.array.string.description%"
              }
            }
          ],
          "description": "%cmake-tools.configuration.cmake.cacheInit.overall.description%",
          "scope": "resource"
        },
        "cmake.preferredGenerators": {
          "type": "array",
          "default": [],
          "description": "%cmake-tools.configuration.cmake.preferredGenerators.description%",
          "scope": "resource"
        },
        "cmake.generator": {
          "type": "string",
          "default": null,
          "description": "%cmake-tools.configuration.cmake.generator.description%",
          "scope": "resource"
        },
        "cmake.toolset": {
          "type": "string",
          "default": null,
          "description": "%cmake-tools.configuration.cmake.toolset.description%",
          "scope": "resource"
        },
        "cmake.platform": {
          "type": "string",
          "default": null,
          "description": "%cmake-tools.configuration.cmake.platform.description%",
          "scope": "resource"
        },
        "cmake.configureArgs": {
          "type": "array",
          "description": "%cmake-tools.configuration.cmake.configureArgs.description%",
          "items": {
            "type": "string",
            "title": "CMake Arguments"
          },
          "default": [],
          "scope": "resource"
        },
        "cmake.buildArgs": {
          "type": "array",
          "description": "%cmake-tools.configuration.cmake.buildArgs.description%",
          "items": {
            "type": "string"
          },
          "default": [],
          "scope": "resource"
        },
        "cmake.buildToolArgs": {
          "type": "array",
          "description": "%cmake-tools.configuration.cmake.buildToolArgs.description%",
          "items": {
            "type": "string"
          },
          "default": [],
          "scope": "resource"
        },
        "cmake.parallelJobs": {
          "type": "number",
          "default": 0,
          "description": "%cmake-tools.configuration.cmake.parallelJobs.description%",
          "scope": "resource"
        },
        "cmake.ctestPath": {
          "type": "string",
          "default": null,
          "description": "%cmake-tools.configuration.cmake.ctestPath.description%",
          "scope": "resource"
        },
        "cmake.cpackPath": {
          "type": "string",
          "default": null,
          "when": "useCMakePresets == true",
          "description": "%cmake-tools.configuration.cmake.cpackPath.description%",
          "scope": "resource"
        },
        "cmake.ctest.parallelJobs": {
          "type": "number",
          "default": 0,
          "markdownDescription": "%cmake-tools.configuration.cmake.ctest.parallelJobs.markdownDescription%",
<<<<<<< HEAD
          "scope": "resource"
        },
        "cmake.ctest.allowParallelJobs": {
          "type": "boolean",
          "default": false,
          "description": "%cmake-tools.configuration.cmake.ctest.allowParallelJobs.description%",
          "scope": "resource"
        },
=======
          "scope": "resource"
        },
        "cmake.ctest.allowParallelJobs": {
          "type": "boolean",
          "default": false,
          "description": "%cmake-tools.configuration.cmake.ctest.allowParallelJobs.description%",
          "scope": "resource"
        },
>>>>>>> 4a416297
        "cmake.ctest.testExplorerIntegrationEnabled": {
          "type": "boolean",
          "default": true,
          "description": "%cmake-tools.configuration.cmake.ctest.testExplorerIntegrationEnabled.description%",
          "scope": "machine-overridable"
        },
        "cmake.parseBuildDiagnostics": {
          "type": "boolean",
          "default": true,
          "description": "%cmake-tools.configuration.cmake.parseBuildDiagnostics.description%",
          "scope": "resource"
        },
        "cmake.enabledOutputParsers": {
          "type": "array",
          "markdownDescription": "%cmake-tools.configuration.cmake.enabledOutputParsers.description%",
          "items": {
            "type": "string",
            "enum": [
              "cmake",
              "gcc",
              "gnuld",
              "msvc",
              "ghs",
              "diab",
              "iar"
            ]
          },
          "default": [
            "cmake",
            "gcc",
            "gnuld",
            "msvc",
            "ghs",
            "diab"
          ],
          "scope": "resource"
        },
        "cmake.debugConfig": {
          "type": "object",
          "description": "%cmake-tools.configuration.cmake.debugConfig.description%",
          "properties": {
            "symbolSearchPath": {
              "type": "string",
              "description": "%cmake-tools.configuration.cmake.debugConfig.symbolSearchPath.description%"
            },
            "additionalSOLibSearchPath": {
              "type": "string",
              "description": "%cmake-tools.configuration.cmake.debugConfig.additionalSOLibSearchPath.description%"
            },
            "externalConsole": {
              "type": "boolean",
              "description": "%cmake-tools.configuration.cmake.debugConfig.externalConsole.description%"
            },
            "console": {
              "type": "string",
              "enum": [
                "internalConsole",
                "integratedTerminal",
                "externalTerminal",
                "newExternalWindow"
              ],
              "enumDescriptions": [
                "%cmake-tools.configuration.cmake.debugConfig.console.internalConsole.description%",
                "%cmake-tools.configuration.cmake.debugConfig.console.integratedTerminal.description%",
                "%cmake-tools.configuration.cmake.debugConfig.console.externalTerminal.description%",
                "%cmake-tools.configuration.cmake.debugConfig.console.newExternalWindow.description%"
              ],
              "markdownDescription": "%cmake-tools.configuration.cmake.debugConfig.console.description%"
            },
            "logging": {
              "type": "object",
              "description": "%cmake-tools.configuration.cmake.debugConfig.logging.description%",
              "properties": {
                "exceptions": {
                  "type": "boolean",
                  "default": true
                },
                "moduleLoad": {
                  "type": "boolean",
                  "default": true
                },
                "programOutput": {
                  "type": "boolean",
                  "default": true
                },
                "engineLogging": {
                  "type": "boolean",
                  "default": false
                },
                "trace": {
                  "type": "boolean",
                  "default": false
                },
                "traceResponse": {
                  "type": "boolean",
                  "default": false
                }
              }
            },
            "visualizerFile": {
              "type": "string",
              "description": "%cmake-tools.configuration.cmake.debugConfig.visualizerFile.description%"
            },
            "args": {
              "type": "array",
              "description": "%cmake-tools.configuration.cmake.debugConfig.args.description%",
              "items": {
                "type": "string"
              },
              "default": []
            },
            "cwd": {
              "type": "string",
              "description": "%cmake-tools.configuration.cmake.debugConfig.cwd.description%"
            },
            "environment": {
              "type": "array",
              "items": {
                "type": "object",
                "properties": {
                  "name": {
                    "type": "string",
                    "description": "%cmake-tools.configuration.cmake.debugConfig.environment.name.description%"
                  },
                  "value": {
                    "type": "string",
                    "description": "%cmake-tools.configuration.cmake.debugConfig.environment.value.description%"
                  }
                }
              }
            },
            "MIMode": {
              "type": "string",
              "enum": [
                "gdb",
                "lldb"
              ]
            },
            "miDebuggerPath": {
              "type": "string",
              "description": "%cmake-tools.configuration.cmake.debugConfig.miDebuggerPath.description%"
            },
            "stopAtEntry": {
              "type": "boolean",
              "description": "%cmake-tools.configuration.cmake.debugConfig.stopAtEntry.description%",
              "default": false
            },
            "setupCommands": {
              "type": "array",
              "description": "%cmake-tools.configuration.cmake.debugConfig.setupCommands.description%",
              "items": {
                "type": "object",
                "properties": {
                  "text": {
                    "type": "string",
                    "description": "%cmake-tools.configuration.cmake.debugConfig.setupCommands.text.description%"
                  },
                  "description": {
                    "type": "string",
                    "description": "%cmake-tools.configuration.cmake.debugConfig.setupCommands.description.description%"
                  },
                  "ignoreFailures": {
                    "type": "boolean",
                    "default": false
                  }
                }
              }
            },
            "customLaunchSetupCommands": {
              "type": "array",
              "description": "%cmake-tools.configuration.cmake.debugConfig.setupCommands.description%",
              "items": {
                "type": "object",
                "properties": {
                  "text": {
                    "type": "string",
                    "description": "%cmake-tools.configuration.cmake.debugConfig.setupCommands.text.description%"
                  },
                  "description": {
                    "type": "string",
                    "description": "%cmake-tools.configuration.cmake.debugConfig.setupCommands.description.description%"
                  },
                  "ignoreFailures": {
                    "type": "boolean",
                    "default": false
                  }
                }
              }
            },
            "launchCompleteCommand": {
              "type": "string"
            },
            "dumpPath": {
              "type": "string"
            },
            "coreDumpPath": {
              "type": "string"
            }
          },
          "scope": "resource"
        },
        "cmake.defaultVariants": {
          "type": "object",
          "$schema": "cmake-tools-schema://schemas/variants-schema.json",
          "description": "%cmake-tools.configuration.cmake.defaultVariants.overall.description%",
          "default": {
            "buildType": {
              "default": "debug",
              "description": "%cmake-tools.configuration.cmake.defaultVariants.buildType.description%",
              "choices": {
                "debug": {
                  "short": "Debug",
                  "long": "%cmake-tools.configuration.cmake.defaultVariants.buildType.debug.long%",
                  "buildType": "Debug"
                },
                "release": {
                  "short": "Release",
                  "long": "%cmake-tools.configuration.cmake.defaultVariants.buildType.release.long%",
                  "buildType": "Release"
                },
                "minsize": {
                  "short": "MinSizeRel",
                  "long": "%cmake-tools.configuration.cmake.defaultVariants.buildType.minsize.long%",
                  "buildType": "MinSizeRel"
                },
                "reldeb": {
                  "short": "RelWithDebInfo",
                  "long": "%cmake-tools.configuration.cmake.defaultVariants.buildType.reldeb.long%",
                  "buildType": "RelWithDebInfo"
                }
              }
            }
          },
          "scope": "resource"
        },
        "cmake.ctestArgs": {
          "type": "array",
          "items": {
            "type": "string"
          },
          "description": "%cmake-tools.configuration.cmake.ctestArgs.description%",
          "default": [],
          "scope": "resource"
        },
        "cmake.ctestDefaultArgs": {
          "type": "array",
          "items": {
            "type": "string"
          },
          "description": "%cmake-tools.configuration.cmake.ctestDefaultArgs.description%",
          "default": [
            "-T",
            "test",
            "--output-on-failure"
          ],
          "scope": "machine-overridable"
        },
        "cmake.cpackArgs": {
          "type": "array",
          "when": "useCMakePresets == true",
          "items": {
            "type": "string"
          },
          "description": "%cmake-tools.configuration.cmake.cpackArgs.description%",
          "default": [],
          "scope": "resource"
        },
        "cmake.environment": {
          "type": "object",
          "default": {},
          "description": "%cmake-tools.configuration.cmake.environment.description%",
          "additionalProperties": {
            "type": "string",
            "description": "%cmake-tools.configuration.cmake.environment.additionalProperties.description%"
          },
          "scope": "resource"
        },
        "cmake.configureEnvironment": {
          "type": "object",
          "default": {},
          "description": "%cmake-tools.configuration.cmake.configureEnvironment.description%",
          "additionalProperties": {
            "type": "string",
            "description": "%cmake-tools.configuration.cmake.environment.additionalProperties.description%"
          },
          "scope": "resource"
        },
        "cmake.buildEnvironment": {
          "type": "object",
          "default": {},
          "description": "%cmake-tools.configuration.cmake.buildEnvironment.description%",
          "additionalProperties": {
            "type": "string",
            "description": "%cmake-tools.configuration.cmake.environment.additionalProperties.description%"
          },
          "scope": "resource"
        },
        "cmake.testEnvironment": {
          "type": "object",
          "default": {},
          "description": "%cmake-tools.configuration.cmake.testEnvironment.description%",
          "additionalProperties": {
            "type": "string",
            "description": "%cmake-tools.configuration.cmake.environment.additionalProperties.description%"
          },
          "scope": "resource"
        },
        "cmake.cpackEnvironment": {
          "type": "object",
          "default": {},
          "when": "useCMakePresets == true",
          "description": "%cmake-tools.configuration.cmake.cpackEnvironment.description%",
          "additionalProperties": {
            "type": "string",
            "description": "%cmake-tools.configuration.cmake.environment.additionalProperties.description%"
          },
          "scope": "resource"
        },
        "cmake.mingwSearchDirs": {
          "type": "array",
          "items": {
            "type": "string",
            "description": "%cmake-tools.configuration.cmake.searchDirs.items.description%"
          },
          "default": [],
          "description": "%cmake-tools.configuration.cmake.mingwSearchDirs.description%",
          "scope": "window",
          "markdownDeprecationMessage": "**Deprecated**: Please use `#cmake.additionalCompilerSearchDirs#` instead."
        },
        "cmake.additionalCompilerSearchDirs": {
          "type": "array",
          "items": {
            "type": "string",
            "description": "%cmake-tools.configuration.cmake.searchDirs.items.description%"
          },
          "default": [],
          "description": "%cmake-tools.configuration.cmake.additionalCompilerSearchDirs.description%",
          "scope": "window"
        },
        "cmake.emscriptenSearchDirs": {
          "type": "array",
          "items": {
            "type": "string",
            "description": "%cmake-tools.configuration.cmake.searchDirs.items.description%"
          },
          "default": [],
          "description": "%cmake-tools.configuration.cmake.emscriptenSearchDirs.description%",
          "scope": "window"
        },
        "cmake.mergedCompileCommands": {
          "type": "string",
          "default": null,
          "description": "%cmake-tools.configuration.cmake.mergedCompileCommands.description%",
          "scope": "resource"
        },
        "cmake.copyCompileCommands": {
          "type": "string",
          "default": null,
          "description": "%cmake-tools.configuration.cmake.copyCompileCommands.description%",
          "scope": "resource"
        },
        "cmake.configureOnOpen": {
          "type": "boolean",
          "default": null,
          "description": "%cmake-tools.configuration.cmake.configureOnOpen.description%",
          "scope": "resource"
        },
        "cmake.configureOnEdit": {
          "type": "boolean",
          "default": true,
          "description": "%cmake-tools.configuration.cmake.configureOnEdit.description%",
          "scope": "resource"
        },
        "cmake.setBuildTypeOnMultiConfig": {
          "type": "boolean",
          "default": false,
          "description": "%cmake-tools.configuration.cmake.setBuildTypeOnMultiConfig.description%",
          "scope": "resource"
        },
        "cmake.skipConfigureIfCachePresent": {
          "type": "boolean",
          "default": null,
          "description": "%cmake-tools.configuration.cmake.skipConfigureIfCachePresent.description%",
          "scope": "resource"
        },
        "cmake.cmakeCommunicationMode": {
          "type": "string",
          "default": "automatic",
          "enum": [
            "legacy",
            "serverApi",
            "fileApi",
            "automatic"
          ],
          "description": "%cmake-tools.configuration.cmake.cmakeCommunicationMode%",
          "scope": "resource"
        },
        "cmake.showSystemKits": {
          "type": "boolean",
          "default": true,
          "description": "%cmake-tools.configuration.cmake.showSystemKits.description%",
          "scope": "resource"
        },
        "cmake.ignoreKitEnv": {
          "type": "boolean",
          "default": false,
          "description": "%cmake-tools.configuration.cmake.ignoreKitEnv.description%",
          "scope": "resource"
        },
        "cmake.buildTask": {
          "type": "boolean",
          "default": false,
          "description": "%cmake-tools.configuration.cmake.buildTask.description%",
          "scope": "resource"
        },
        "cmake.outputLogEncoding": {
          "type": "string",
          "default": "auto",
          "description": "%cmake-tools.configuration.cmake.outputLogEncoding.description%",
          "scope": "window"
        },
        "cmake.enableTraceLogging": {
          "type": "boolean",
          "default": false,
          "description": "%cmake-tools.configuration.cmake.enableTraceLogging.description%",
          "scope": "window"
        },
        "cmake.loggingLevel": {
          "type": "string",
          "default": "info",
          "description": "%cmake-tools.configuration.cmake.debugConfig.logging.description%",
          "enum": [
            "trace",
            "debug",
            "info",
            "note",
            "warning",
            "error",
            "fatal"
          ],
          "scope": "window"
        },
        "cmake.touchbar.visibility": {
          "type": "string",
          "default": "default",
          "description": "%cmake-tools.configuration.cmake.touchbar.visibility.description%",
          "enum": [
            "default",
            "hidden"
          ],
          "enumDescriptions": [
            "%cmake-tools.configuration.cmake.touchbar.visibility.default.description%",
            "%cmake-tools.configuration.cmake.touchbar.visibility.hidden.description%"
          ],
          "scope": "window"
        },
        "cmake.touchbar.advanced": {
          "type": "object",
          "scope": "window",
          "description": "%cmake-tools.configuration.cmake.touchbar.advanced.description%",
          "properties": {
            "build": {
              "type": "string",
              "default": "default",
              "description": "%cmake-tools.configuration.cmake.touchbar.visibility.description%",
              "enum": [
                "default",
                "hidden"
              ],
              "enumDescriptions": [
                "%cmake-tools.configuration.cmake.touchbar.visibility.default.description%",
                "%cmake-tools.configuration.cmake.touchbar.visibility.hidden.description%"
              ]
            },
            "configure": {
              "type": "string",
              "default": "default",
              "description": "%cmake-tools.configuration.cmake.touchbar.visibility.description%",
              "enum": [
                "default",
                "hidden"
              ],
              "enumDescriptions": [
                "%cmake-tools.configuration.cmake.touchbar.visibility.default.description%",
                "%cmake-tools.configuration.cmake.touchbar.visibility.hidden.description%"
              ]
            },
            "debug": {
              "type": "string",
              "default": "default",
              "description": "%cmake-tools.configuration.cmake.touchbar.visibility.description%",
              "enum": [
                "default",
                "hidden"
              ],
              "enumDescriptions": [
                "%cmake-tools.configuration.cmake.touchbar.visibility.default.description%",
                "%cmake-tools.configuration.cmake.touchbar.visibility.hidden.description%"
              ]
            },
            "launch": {
              "type": "string",
              "default": "default",
              "description": "%cmake-tools.configuration.cmake.touchbar.visibility.description%",
              "enum": [
                "default",
                "hidden"
              ],
              "enumDescriptions": [
                "%cmake-tools.configuration.cmake.touchbar.visibility.default.description%",
                "%cmake-tools.configuration.cmake.touchbar.visibility.hidden.description%"
              ]
            }
          }
        },
        "cmake.showOptionsMovedNotification": {
          "type": "boolean",
          "default": true,
          "description": "%cmake-tools.configuration.cmake.showOptionsMovedNotification%",
          "scope": "application"
        },
        "cmake.showConfigureWithDebuggerNotification": {
            "type": "boolean",
            "default": true,
            "description": "%cmake-tools.configuration.cmake.showConfigureWithDebuggerNotification%",
            "scope": "application"
        },
        "cmake.showNotAllDocumentsSavedQuestion": {
            "type": "boolean",
            "default": true,
            "description": "%cmake-tools.configuration.cmake.showNotAllDocumentsSavedQuestion%",
            "scope": "application"
        },
        "cmake.options.statusBarVisibility": {
          "type": "string",
          "default": "hidden",
          "markdownDescription": "%cmake-tools.configuration.cmake.options.statusBarVisibility.markdownDescription%",
          "enum": [
            "visible",
            "compact",
            "icon",
            "hidden"
          ],
          "scope": "window"
        },
        "cmake.options.advanced": {
          "type": "object",
          "default": {
            "build": {"statusBarVisibility": "inherit", "inheritDefault": "visible"},
            "launch": {"statusBarVisibility": "inherit", "inheritDefault": "visible"},
            "debug": {"statusBarVisibility": "inherit", "inheritDefault": "visible"}
          },
          "markdownDescription": "%cmake-tools.configuration.cmake.options.advanced.markdownDescription%",
          "properties": {
            "configure": {
              "type": "object",
              "properties": {
                "projectStatusVisibility": {
                  "type": "string",
                  "description": "%cmake-tools.configuration.cmake.options.advanced.projectStatusVisibility.description%",
                  "enum": [
                    "visible",
                    "hidden"
                  ],
                  "enumDescriptions": [
                    "%cmake-tools.configuration.cmake.options.advanced.projectStatusVisibility.visible.description%",
                    "%cmake-tools.configuration.cmake.options.advanced.projectStatusVisibility.hidden.description%"
                  ]
                }
              }
            },
            "configurePreset": {
              "type": "object",
              "properties": {
                "statusBarVisibility": {
                  "type": "string",
                  "markdownDescription": "%cmake-tools.configuration.cmake.options.advanced.statusBarVisibility.markdownDescription%",
                  "enum": [
                    "visible",
                    "compact",
                    "icon",
                    "hidden",
                    "inherit"
                  ],
                  "markdownEnumDescriptions": [
                    "%cmake-tools.configuration.cmake.options.advanced.statusBarVisibility.visible.description%",
                    "%cmake-tools.configuration.cmake.options.advanced.statusBarVisibility.icon.description%",
                    "%cmake-tools.configuration.cmake.options.advanced.statusBarVisibility.compact.markdownDescription%",
                    "%cmake-tools.configuration.cmake.options.advanced.statusBarVisibility.hidden.description%",
                    "%cmake-tools.configuration.cmake.options.advanced.statusBarVisibility.inherit.markdownDescription%"
                  ]
                },
                "inheritDefault": {
                  "type": "string",
                  "markdownDescription": "%cmake-tools.configuration.cmake.options.advanced.inheritDefault.markdownDescription%",
                  "enum": [
                    "visible",
                    "compact",
                    "icon",
                    "hidden"
                  ]
                },
                "statusBarLength": {
                  "description": "%cmake-tools.configuration.cmake.options.advanced.statusBarLength.markdownDescription%",
                  "type": "integer",
                  "default": 20
                }
              }
            },
            "buildPreset": {
              "type": "object",
              "properties": {
                "statusBarVisibility": {
<<<<<<< HEAD
                  "type": "string",
                  "markdownDescription": "%cmake-tools.configuration.cmake.options.advanced.statusBarVisibility.markdownDescription%",
                  "enum": [
                    "visible",
                    "compact",
                    "icon",
                    "hidden",
                    "inherit"
                  ],
                  "markdownEnumDescriptions": [
                    "%cmake-tools.configuration.cmake.options.advanced.statusBarVisibility.visible.description%",
                    "%cmake-tools.configuration.cmake.options.advanced.statusBarVisibility.icon.description%",
                    "%cmake-tools.configuration.cmake.options.advanced.statusBarVisibility.compact.markdownDescription%",
                    "%cmake-tools.configuration.cmake.options.advanced.statusBarVisibility.hidden.description%",
                    "%cmake-tools.configuration.cmake.options.advanced.statusBarVisibility.inherit.markdownDescription%"
                  ]
                },
                "inheritDefault": {
                  "type": "string",
                  "markdownDescription": "%cmake-tools.configuration.cmake.options.advanced.inheritDefault.markdownDescription%",
                  "enum": [
                    "visible",
=======
                  "type": "string",
                  "markdownDescription": "%cmake-tools.configuration.cmake.options.advanced.statusBarVisibility.markdownDescription%",
                  "enum": [
                    "visible",
                    "compact",
                    "icon",
                    "hidden",
                    "inherit"
                  ],
                  "markdownEnumDescriptions": [
                    "%cmake-tools.configuration.cmake.options.advanced.statusBarVisibility.visible.description%",
                    "%cmake-tools.configuration.cmake.options.advanced.statusBarVisibility.icon.description%",
                    "%cmake-tools.configuration.cmake.options.advanced.statusBarVisibility.compact.markdownDescription%",
                    "%cmake-tools.configuration.cmake.options.advanced.statusBarVisibility.hidden.description%",
                    "%cmake-tools.configuration.cmake.options.advanced.statusBarVisibility.inherit.markdownDescription%"
                  ]
                },
                "inheritDefault": {
                  "type": "string",
                  "markdownDescription": "%cmake-tools.configuration.cmake.options.advanced.inheritDefault.markdownDescription%",
                  "enum": [
                    "visible",
>>>>>>> 4a416297
                    "compact",
                    "icon",
                    "hidden"
                  ]
                },
                "statusBarLength": {
                  "description": "%cmake-tools.configuration.cmake.options.advanced.statusBarLength.markdownDescription%",
                  "type": "integer",
                  "default": 20
                }
              }
            },
            "testPreset": {
              "type": "object",
              "properties": {
                "statusBarVisibility": {
                  "type": "string",
                  "markdownDescription": "%cmake-tools.configuration.cmake.options.advanced.statusBarVisibility.markdownDescription%",
                  "enum": [
                    "visible",
                    "compact",
                    "icon",
                    "hidden",
                    "inherit"
                  ],
                  "markdownEnumDescriptions": [
                    "%cmake-tools.configuration.cmake.options.advanced.statusBarVisibility.visible.description%",
                    "%cmake-tools.configuration.cmake.options.advanced.statusBarVisibility.icon.description%",
                    "%cmake-tools.configuration.cmake.options.advanced.statusBarVisibility.compact.markdownDescription%",
                    "%cmake-tools.configuration.cmake.options.advanced.statusBarVisibility.hidden.description%",
                    "%cmake-tools.configuration.cmake.options.advanced.statusBarVisibility.inherit.markdownDescription%"
                  ]
                },
                "inheritDefault": {
<<<<<<< HEAD
                  "type": "string",
                  "markdownDescription": "%cmake-tools.configuration.cmake.options.advanced.inheritDefault.markdownDescription%",
                  "enum": [
                    "visible",
                    "compact",
                    "icon",
                    "hidden"
                  ]
                },
                "statusBarLength": {
                  "description": "%cmake-tools.configuration.cmake.options.advanced.statusBarLength.markdownDescription%",
                  "type": "integer",
                  "default": 20
                }
              }
            },
            "packagePreset": {
              "type": "object",
              "properties": {
                "statusBarVisibility": {
                  "type": "string",
                  "markdownDescription": "%cmake-tools.configuration.cmake.options.advanced.statusBarVisibility.markdownDescription%",
                  "enum": [
                    "visible",
                    "compact",
                    "icon",
                    "hidden",
                    "inherit"
                  ],
                  "markdownEnumDescriptions": [
                    "%cmake-tools.configuration.cmake.options.advanced.statusBarVisibility.visible.description%",
                    "%cmake-tools.configuration.cmake.options.advanced.statusBarVisibility.icon.description%",
                    "%cmake-tools.configuration.cmake.options.advanced.statusBarVisibility.compact.markdownDescription%",
                    "%cmake-tools.configuration.cmake.options.advanced.statusBarVisibility.hidden.description%",
                    "%cmake-tools.configuration.cmake.options.advanced.statusBarVisibility.inherit.markdownDescription%"
                  ]
                },
                "inheritDefault": {
                  "type": "string",
                  "markdownDescription": "%cmake-tools.configuration.cmake.options.advanced.inheritDefault.markdownDescription%",
                  "enum": [
                    "visible",
                    "compact",
                    "icon",
                    "hidden"
                  ]
                },
                "statusBarLength": {
                  "description": "%cmake-tools.configuration.cmake.options.advanced.statusBarLength.markdownDescription%",
                  "type": "integer",
                  "default": 20
                }
              }
            },
            "workflowPreset": {
              "type": "object",
              "properties": {
                "statusBarVisibility": {
                  "type": "string",
                  "markdownDescription": "%cmake-tools.configuration.cmake.options.advanced.statusBarVisibility.markdownDescription%",
                  "enum": [
                    "visible",
                    "compact",
                    "icon",
                    "hidden",
                    "inherit"
                  ],
                  "markdownEnumDescriptions": [
                    "%cmake-tools.configuration.cmake.options.advanced.statusBarVisibility.visible.description%",
                    "%cmake-tools.configuration.cmake.options.advanced.statusBarVisibility.icon.description%",
                    "%cmake-tools.configuration.cmake.options.advanced.statusBarVisibility.compact.markdownDescription%",
                    "%cmake-tools.configuration.cmake.options.advanced.statusBarVisibility.hidden.description%",
                    "%cmake-tools.configuration.cmake.options.advanced.statusBarVisibility.inherit.markdownDescription%"
                  ]
                },
                "inheritDefault": {
                  "type": "string",
                  "markdownDescription": "%cmake-tools.configuration.cmake.options.advanced.inheritDefault.markdownDescription%",
                  "enum": [
                    "visible",
=======
                  "type": "string",
                  "markdownDescription": "%cmake-tools.configuration.cmake.options.advanced.inheritDefault.markdownDescription%",
                  "enum": [
                    "visible",
>>>>>>> 4a416297
                    "compact",
                    "icon",
                    "hidden"
                  ]
                },
                "statusBarLength": {
                  "description": "%cmake-tools.configuration.cmake.options.advanced.statusBarLength.markdownDescription%",
<<<<<<< HEAD
=======
                  "type": "integer",
                  "default": 20
                }
              }
            },
            "packagePreset": {
              "type": "object",
              "properties": {
                "statusBarVisibility": {
                  "type": "string",
                  "markdownDescription": "%cmake-tools.configuration.cmake.options.advanced.statusBarVisibility.markdownDescription%",
                  "enum": [
                    "visible",
                    "compact",
                    "icon",
                    "hidden",
                    "inherit"
                  ],
                  "markdownEnumDescriptions": [
                    "%cmake-tools.configuration.cmake.options.advanced.statusBarVisibility.visible.description%",
                    "%cmake-tools.configuration.cmake.options.advanced.statusBarVisibility.icon.description%",
                    "%cmake-tools.configuration.cmake.options.advanced.statusBarVisibility.compact.markdownDescription%",
                    "%cmake-tools.configuration.cmake.options.advanced.statusBarVisibility.hidden.description%",
                    "%cmake-tools.configuration.cmake.options.advanced.statusBarVisibility.inherit.markdownDescription%"
                  ]
                },
                "inheritDefault": {
                  "type": "string",
                  "markdownDescription": "%cmake-tools.configuration.cmake.options.advanced.inheritDefault.markdownDescription%",
                  "enum": [
                    "visible",
                    "compact",
                    "icon",
                    "hidden"
                  ]
                },
                "statusBarLength": {
                  "description": "%cmake-tools.configuration.cmake.options.advanced.statusBarLength.markdownDescription%",
                  "type": "integer",
                  "default": 20
                }
              }
            },
            "workflowPreset": {
              "type": "object",
              "properties": {
                "statusBarVisibility": {
                  "type": "string",
                  "markdownDescription": "%cmake-tools.configuration.cmake.options.advanced.statusBarVisibility.markdownDescription%",
                  "enum": [
                    "visible",
                    "compact",
                    "icon",
                    "hidden",
                    "inherit"
                  ],
                  "markdownEnumDescriptions": [
                    "%cmake-tools.configuration.cmake.options.advanced.statusBarVisibility.visible.description%",
                    "%cmake-tools.configuration.cmake.options.advanced.statusBarVisibility.icon.description%",
                    "%cmake-tools.configuration.cmake.options.advanced.statusBarVisibility.compact.markdownDescription%",
                    "%cmake-tools.configuration.cmake.options.advanced.statusBarVisibility.hidden.description%",
                    "%cmake-tools.configuration.cmake.options.advanced.statusBarVisibility.inherit.markdownDescription%"
                  ]
                },
                "inheritDefault": {
                  "type": "string",
                  "markdownDescription": "%cmake-tools.configuration.cmake.options.advanced.inheritDefault.markdownDescription%",
                  "enum": [
                    "visible",
                    "compact",
                    "icon",
                    "hidden"
                  ]
                },
                "statusBarLength": {
                  "description": "%cmake-tools.configuration.cmake.options.advanced.statusBarLength.markdownDescription%",
>>>>>>> 4a416297
                  "type": "integer",
                  "default": 20
                }
              }
            },
            "kit": {
              "type": "object",
              "properties": {
                "statusBarVisibility": {
<<<<<<< HEAD
                  "type": "string",
                  "markdownDescription": "%cmake-tools.configuration.cmake.options.advanced.statusBarVisibility.markdownDescription%",
                  "enum": [
                    "visible",
                    "compact",
                    "icon",
                    "hidden",
                    "inherit"
                  ],
                  "markdownEnumDescriptions": [
                    "%cmake-tools.configuration.cmake.options.advanced.statusBarVisibility.visible.description%",
                    "%cmake-tools.configuration.cmake.options.advanced.statusBarVisibility.icon.description%",
                    "%cmake-tools.configuration.cmake.options.advanced.statusBarVisibility.compact.markdownDescription%",
                    "%cmake-tools.configuration.cmake.options.advanced.statusBarVisibility.hidden.description%",
                    "%cmake-tools.configuration.cmake.options.advanced.statusBarVisibility.inherit.markdownDescription%"
                  ]
                },
                "inheritDefault": {
                  "type": "string",
                  "markdownDescription": "%cmake-tools.configuration.cmake.options.advanced.inheritDefault.markdownDescription%",
                  "enum": [
                    "visible",
=======
                  "type": "string",
                  "markdownDescription": "%cmake-tools.configuration.cmake.options.advanced.statusBarVisibility.markdownDescription%",
                  "enum": [
                    "visible",
                    "compact",
                    "icon",
                    "hidden",
                    "inherit"
                  ],
                  "markdownEnumDescriptions": [
                    "%cmake-tools.configuration.cmake.options.advanced.statusBarVisibility.visible.description%",
                    "%cmake-tools.configuration.cmake.options.advanced.statusBarVisibility.icon.description%",
                    "%cmake-tools.configuration.cmake.options.advanced.statusBarVisibility.compact.markdownDescription%",
                    "%cmake-tools.configuration.cmake.options.advanced.statusBarVisibility.hidden.description%",
                    "%cmake-tools.configuration.cmake.options.advanced.statusBarVisibility.inherit.markdownDescription%"
                  ]
                },
                "inheritDefault": {
                  "type": "string",
                  "markdownDescription": "%cmake-tools.configuration.cmake.options.advanced.inheritDefault.markdownDescription%",
                  "enum": [
                    "visible",
>>>>>>> 4a416297
                    "compact",
                    "icon",
                    "hidden"
                  ]
                },
                "statusBarLength": {
                  "description": "%cmake-tools.configuration.cmake.options.advanced.statusBarLength.markdownDescription%",
                  "type": "integer",
                  "default": 20
                }
              }
            },
            "variant": {
              "type": "object",
              "properties": {
                "statusBarVisibility": {
<<<<<<< HEAD
                  "type": "string",
                  "markdownDescription": "%cmake-tools.configuration.cmake.options.advanced.statusBarVisibility.markdownDescription%",
                  "enum": [
                    "visible",
                    "compact",
                    "icon",
                    "hidden",
                    "inherit"
                  ],
                  "markdownEnumDescriptions": [
                    "%cmake-tools.configuration.cmake.options.advanced.statusBarVisibility.visible.description%",
                    "%cmake-tools.configuration.cmake.options.advanced.statusBarVisibility.icon.description%",
                    "%cmake-tools.configuration.cmake.options.advanced.statusBarVisibility.variant.compact.description%",
                    "%cmake-tools.configuration.cmake.options.advanced.statusBarVisibility.hidden.description%",
                    "%cmake-tools.configuration.cmake.options.advanced.statusBarVisibility.inherit.markdownDescription%"
                  ]
                },
                "inheritDefault": {
                  "type": "string",
                  "markdownDescription": "%cmake-tools.configuration.cmake.options.advanced.inheritDefault.markdownDescription%",
                  "enum": [
                    "visible",
=======
                  "type": "string",
                  "markdownDescription": "%cmake-tools.configuration.cmake.options.advanced.statusBarVisibility.markdownDescription%",
                  "enum": [
                    "visible",
                    "compact",
                    "icon",
                    "hidden",
                    "inherit"
                  ],
                  "markdownEnumDescriptions": [
                    "%cmake-tools.configuration.cmake.options.advanced.statusBarVisibility.visible.description%",
                    "%cmake-tools.configuration.cmake.options.advanced.statusBarVisibility.icon.description%",
                    "%cmake-tools.configuration.cmake.options.advanced.statusBarVisibility.variant.compact.description%",
                    "%cmake-tools.configuration.cmake.options.advanced.statusBarVisibility.hidden.description%",
                    "%cmake-tools.configuration.cmake.options.advanced.statusBarVisibility.inherit.markdownDescription%"
                  ]
                },
                "inheritDefault": {
                  "type": "string",
                  "markdownDescription": "%cmake-tools.configuration.cmake.options.advanced.inheritDefault.markdownDescription%",
                  "enum": [
                    "visible",
>>>>>>> 4a416297
                    "compact",
                    "icon",
                    "hidden"
                  ]
                }
              }
            },
            "folder": {
              "type": "object",
              "properties": {
                "statusBarVisibility": {
                  "type": "string",
                  "markdownDescription": "%cmake-tools.configuration.cmake.options.advanced.statusBarVisibility.markdownDescription%",
                  "enum": [
                    "visible",
<<<<<<< HEAD
=======
                    "compact",
                    "icon",
                    "hidden",
                    "inherit"
                  ],
                  "markdownEnumDescriptions": [
                    "%cmake-tools.configuration.cmake.options.advanced.statusBarVisibility.visible.description%",
                    "%cmake-tools.configuration.cmake.options.advanced.statusBarVisibility.icon.description%",
                    "%cmake-tools.configuration.cmake.options.advanced.statusBarVisibility.compact.markdownDescription%",
                    "%cmake-tools.configuration.cmake.options.advanced.statusBarVisibility.hidden.description%",
                    "%cmake-tools.configuration.cmake.options.advanced.statusBarVisibility.inherit.markdownDescription%"
                  ]
                },
                "inheritDefault": {
                  "type": "string",
                  "markdownDescription": "%cmake-tools.configuration.cmake.options.advanced.inheritDefault.markdownDescription%",
                  "enum": [
                    "visible",
>>>>>>> 4a416297
                    "compact",
                    "icon",
                    "hidden",
                    "inherit"
                  ],
                  "markdownEnumDescriptions": [
                    "%cmake-tools.configuration.cmake.options.advanced.statusBarVisibility.visible.description%",
                    "%cmake-tools.configuration.cmake.options.advanced.statusBarVisibility.icon.description%",
                    "%cmake-tools.configuration.cmake.options.advanced.statusBarVisibility.compact.markdownDescription%",
                    "%cmake-tools.configuration.cmake.options.advanced.statusBarVisibility.hidden.description%",
                    "%cmake-tools.configuration.cmake.options.advanced.statusBarVisibility.inherit.markdownDescription%"
                  ]
                },
                "inheritDefault": {
                  "type": "string",
                  "markdownDescription": "%cmake-tools.configuration.cmake.options.advanced.inheritDefault.markdownDescription%",
                  "enum": [
                    "visible",
                    "compact",
                    "icon",
                    "hidden"
                  ]
                },
                "statusBarLength": {
                  "description": "%cmake-tools.configuration.cmake.options.advanced.statusBarLength.markdownDescription%",
                  "type": "integer",
                  "default": 20
                },
                "projectStatusVisibility": {
                  "type": "string",
                  "description": "%cmake-tools.configuration.cmake.options.advanced.projectStatusVisibility.description%",
                  "enum": [
                    "visible",
                    "hidden"
                  ],
                  "enumDescriptions": [
                    "%cmake-tools.configuration.cmake.options.advanced.projectStatusVisibility.visible.description%",
                    "%cmake-tools.configuration.cmake.options.advanced.projectStatusVisibility.hidden.description%"
                  ]
                },
                "statusBarLength": {
                  "description": "%cmake-tools.configuration.cmake.options.advanced.statusBarLength.markdownDescription%",
                  "type": "integer",
                  "default": 20
                },
                "projectStatusVisibility": {
                  "type": "string",
                  "description": "%cmake-tools.configuration.cmake.options.advanced.projectStatusVisibility.description%",
                  "enum": [
                    "visible",
                    "hidden"
                  ],
                  "enumDescriptions": [
                    "%cmake-tools.configuration.cmake.options.advanced.projectStatusVisibility.visible.description%",
                    "%cmake-tools.configuration.cmake.options.advanced.projectStatusVisibility.hidden.description%"
                  ]
                }
              }
            },
            "buildTarget": {
              "type": "object",
              "properties": {
                "statusBarVisibility": {
                  "type": "string",
                  "markdownDescription": "%cmake-tools.configuration.cmake.options.advanced.statusBarVisibility.markdownDescription%",
                  "enum": [
                    "visible",
                    "compact",
                    "hidden",
                    "inherit"
                  ],
                  "markdownEnumDescriptions": [
                    "%cmake-tools.configuration.cmake.options.advanced.statusBarVisibility.visible.description%",
                    "%cmake-tools.configuration.cmake.options.advanced.statusBarVisibility.compact.markdownDescription%",
                    "%cmake-tools.configuration.cmake.options.advanced.statusBarVisibility.hidden.description%",
                    "%cmake-tools.configuration.cmake.options.advanced.statusBarVisibility.inherit.markdownDescription%"
                  ]
                },
                "inheritDefault": {
                  "type": "string",
                  "markdownDescription": "%cmake-tools.configuration.cmake.options.advanced.inheritDefault.markdownDescription%",
                  "enum": [
                    "visible",
                    "compact",
                    "hidden"
                  ]
                },
                "statusBarLength": {
                  "description": "%cmake-tools.configuration.cmake.options.advanced.statusBarLength.markdownDescription%",
                  "type": "integer",
                  "default": 20
                }
              }
            },
            "build": {
              "type": "object",
              "properties": {
                "statusBarVisibility": {
                  "type": "string",
                  "markdownDescription": "%cmake-tools.configuration.cmake.options.advanced.statusBarVisibility.markdownDescription%",
                  "enum": [
                    "visible",
                    "icon",
                    "hidden",
                    "inherit"
                  ],
                  "markdownEnumDescriptions": [
                    "%cmake-tools.configuration.cmake.options.advanced.statusBarVisibility.visible.description%",
                    "%cmake-tools.configuration.cmake.options.advanced.statusBarVisibility.icon.description%",
                    "%cmake-tools.configuration.cmake.options.advanced.statusBarVisibility.hidden.description%",
                    "%cmake-tools.configuration.cmake.options.advanced.statusBarVisibility.inherit.markdownDescription%"
                  ]
                },
                "inheritDefault": {
                  "type": "string",
                  "markdownDescription": "%cmake-tools.configuration.cmake.options.advanced.inheritDefault.markdownDescription%",
                  "enum": [
                    "visible",
                    "icon",
                    "hidden"
                  ]
                },
                "projectStatusVisibility": {
                  "type": "string",
                  "description": "%cmake-tools.configuration.cmake.options.advanced.projectStatusVisibility.description%",
                  "enum": [
                    "visible",
                    "hidden"
                  ],
                  "enumDescriptions": [
                    "%cmake-tools.configuration.cmake.options.advanced.projectStatusVisibility.visible.description%",
                    "%cmake-tools.configuration.cmake.options.advanced.projectStatusVisibility.hidden.description%"
                  ]
                }
              }
            },
            "launchTarget": {
              "type": "object",
              "properties": {
                "statusBarVisibility": {
                  "type": "string",
                  "markdownDescription": "%cmake-tools.configuration.cmake.options.advanced.statusBarVisibility.markdownDescription%",
                  "enum": [
                    "visible",
                    "compact",
                    "hidden",
                    "inherit"
                  ],
                  "markdownEnumDescriptions": [
                    "%cmake-tools.configuration.cmake.options.advanced.statusBarVisibility.visible.description%",
                    "%cmake-tools.configuration.cmake.options.advanced.statusBarVisibility.compact.markdownDescription%",
                    "%cmake-tools.configuration.cmake.options.advanced.statusBarVisibility.hidden.description%",
                    "%cmake-tools.configuration.cmake.options.advanced.statusBarVisibility.inherit.markdownDescription%"
                  ]
                },
                "inheritDefault": {
                  "type": "string",
                  "markdownDescription": "%cmake-tools.configuration.cmake.options.advanced.inheritDefault.markdownDescription%",
                  "enum": [
                    "visible",
                    "compact",
                    "hidden"
                  ]
                },
                "statusBarLength": {
                  "description": "%cmake-tools.configuration.cmake.options.advanced.statusBarLength.markdownDescription%",
                  "type": "integer",
                  "default": 20
                }
              }
            },
            "debug": {
              "type": "object",
              "properties": {
                "statusBarVisibility": {
                  "type": "string",
                  "markdownDescription": "%cmake-tools.configuration.cmake.options.advanced.statusBarVisibility.markdownDescription%",
                  "enum": [
                    "visible",
<<<<<<< HEAD
=======
                    "icon",
                    "hidden",
                    "inherit"
                  ],
                  "markdownEnumDescriptions": [
                    "%cmake-tools.configuration.cmake.options.advanced.statusBarVisibility.visible.description%",
                    "%cmake-tools.configuration.cmake.options.advanced.statusBarVisibility.icon.description%",
                    "%cmake-tools.configuration.cmake.options.advanced.statusBarVisibility.hidden.description%",
                    "%cmake-tools.configuration.cmake.options.advanced.statusBarVisibility.inherit.markdownDescription%"
                  ]
                },
                "inheritDefault": {
                  "type": "string",
                  "markdownDescription": "%cmake-tools.configuration.cmake.options.advanced.inheritDefault.markdownDescription%",
                  "enum": [
                    "visible",
>>>>>>> 4a416297
                    "icon",
                    "hidden",
                    "inherit"
                  ],
                  "markdownEnumDescriptions": [
                    "%cmake-tools.configuration.cmake.options.advanced.statusBarVisibility.visible.description%",
                    "%cmake-tools.configuration.cmake.options.advanced.statusBarVisibility.icon.description%",
                    "%cmake-tools.configuration.cmake.options.advanced.statusBarVisibility.hidden.description%",
                    "%cmake-tools.configuration.cmake.options.advanced.statusBarVisibility.inherit.markdownDescription%"
                  ]
                },
                "inheritDefault": {
                  "type": "string",
                  "markdownDescription": "%cmake-tools.configuration.cmake.options.advanced.inheritDefault.markdownDescription%",
                  "enum": [
                    "visible",
                    "icon",
                    "hidden"
                  ]
                },
                "projectStatusVisibility": {
                  "type": "string",
                  "description": "%cmake-tools.configuration.cmake.options.advanced.projectStatusVisibility.description%",
                  "enum": [
                    "visible",
                    "hidden"
                  ],
                  "enumDescriptions": [
                    "%cmake-tools.configuration.cmake.options.advanced.projectStatusVisibility.visible.description%",
                    "%cmake-tools.configuration.cmake.options.advanced.projectStatusVisibility.hidden.description%"
                  ]
                },
                "projectStatusVisibility": {
                  "type": "string",
                  "description": "%cmake-tools.configuration.cmake.options.advanced.projectStatusVisibility.description%",
                  "enum": [
                    "visible",
                    "hidden"
                  ],
                  "enumDescriptions": [
                    "%cmake-tools.configuration.cmake.options.advanced.projectStatusVisibility.visible.description%",
                    "%cmake-tools.configuration.cmake.options.advanced.projectStatusVisibility.hidden.description%"
                  ]
                }
              }
            },
            "launch": {
              "type": "object",
              "properties": {
                "statusBarVisibility": {
                  "type": "string",
                  "markdownDescription": "%cmake-tools.configuration.cmake.options.advanced.statusBarVisibility.markdownDescription%",
                  "enum": [
                    "visible",
                    "icon",
                    "hidden",
                    "inherit"
                  ],
                  "markdownEnumDescriptions": [
                    "%cmake-tools.configuration.cmake.options.advanced.statusBarVisibility.visible.description%",
                    "%cmake-tools.configuration.cmake.options.advanced.statusBarVisibility.icon.description%",
                    "%cmake-tools.configuration.cmake.options.advanced.statusBarVisibility.hidden.description%",
                    "%cmake-tools.configuration.cmake.options.advanced.statusBarVisibility.inherit.markdownDescription%"
                  ]
                },
                "inheritDefault": {
                  "type": "string",
                  "markdownDescription": "%cmake-tools.configuration.cmake.options.advanced.inheritDefault.markdownDescription%",
                  "enum": [
                    "visible",
                    "icon",
                    "hidden"
                  ]
                },
                "projectStatusVisibility": {
                  "type": "string",
                  "description": "%cmake-tools.configuration.cmake.options.advanced.projectStatusVisibility.description%",
                  "enum": [
                    "visible",
                    "hidden"
                  ],
                  "enumDescriptions": [
                    "%cmake-tools.configuration.cmake.options.advanced.projectStatusVisibility.visible.description%",
                    "%cmake-tools.configuration.cmake.options.advanced.projectStatusVisibility.hidden.description%"
                  ]
                }
              }
            },
            "ctest": {
              "type": "object",
              "properties": {
                "statusBarVisibility": {
                  "type": "string",
                  "markdownDescription": "%cmake-tools.configuration.cmake.options.advanced.statusBarVisibility.markdownDescription%",
                  "enum": [
                    "visible",
                    "compact",
                    "icon",
                    "hidden",
                    "inherit"
                  ],
                  "markdownEnumDescriptions": [
                    "%cmake-tools.configuration.cmake.options.advanced.statusBarVisibility.visible.description%",
                    "%cmake-tools.configuration.cmake.options.advanced.statusBarVisibility.icon.description%",
                    "%cmake-tools.configuration.cmake.options.advanced.statusBarVisibility.compact.markdownDescription%",
                    "%cmake-tools.configuration.cmake.options.advanced.statusBarVisibility.hidden.description%",
                    "%cmake-tools.configuration.cmake.options.advanced.statusBarVisibility.inherit.markdownDescription%"
                  ]
                },
                "inheritDefault": {
                  "type": "string",
                  "markdownDescription": "%cmake-tools.configuration.cmake.options.advanced.inheritDefault.markdownDescription%",
                  "enum": [
                    "visible",
                    "compact",
                    "icon",
                    "hidden"
                  ]
                },
                "color": {
                  "type": "boolean",
                  "default": false,
                  "description": "%cmake-tools.configuration.cmake.options.advanced.ctest.color.description%"
                },
                "statusBarLength": {
                  "description": "%cmake-tools.configuration.cmake.options.advanced.statusBarLength.markdownDescription%",
                  "type": "integer",
                  "default": 20
                },
                "projectStatusVisibility": {
                  "type": "string",
                  "description": "%cmake-tools.configuration.cmake.options.advanced.projectStatusVisibility.description%",
                  "enum": [
                    "visible",
                    "hidden"
                  ],
                  "enumDescriptions": [
                    "%cmake-tools.configuration.cmake.options.advanced.projectStatusVisibility.visible.description%",
                    "%cmake-tools.configuration.cmake.options.advanced.projectStatusVisibility.hidden.description%"
                  ]
                }
              }
            },
            "cpack": {
              "type": "object",
              "properties": {
                "statusBarVisibility": {
                  "type": "string",
                  "markdownDescription": "%cmake-tools.configuration.cmake.options.advanced.statusBarVisibility.markdownDescription%",
                  "enum": [
                    "visible",
                    "compact",
                    "icon",
                    "hidden",
                    "inherit"
                  ],
                  "default": "hidden",
                  "markdownEnumDescriptions": [
                    "%cmake-tools.configuration.cmake.options.advanced.statusBarVisibility.visible.description%",
                    "%cmake-tools.configuration.cmake.options.advanced.statusBarVisibility.icon.description%",
                    "%cmake-tools.configuration.cmake.options.advanced.statusBarVisibility.compact.markdownDescription%",
                    "%cmake-tools.configuration.cmake.options.advanced.statusBarVisibility.hidden.description%",
                    "%cmake-tools.configuration.cmake.options.advanced.statusBarVisibility.inherit.markdownDescription%"
                  ]
                },
                "inheritDefault": {
                  "type": "string",
                  "markdownDescription": "%cmake-tools.configuration.cmake.options.advanced.inheritDefault.markdownDescription%",
                  "enum": [
                    "visible",
                    "compact",
                    "icon",
                    "hidden"
                  ]
                },
                "color": {
                  "type": "boolean",
                  "default": false,
                  "description": "%cmake-tools.configuration.cmake.options.advanced.cpack.color.description%"
                },
                "statusBarLength": {
                  "description": "%cmake-tools.configuration.cmake.options.advanced.statusBarLength.markdownDescription%",
                  "type": "integer",
                  "default": 20
                },
                "projectStatusVisibility": {
                  "type": "string",
                  "description": "%cmake-tools.configuration.cmake.options.advanced.projectStatusVisibility.description%",
                  "enum": [
                    "visible",
                    "hidden"
                  ],
                  "enumDescriptions": [
                    "%cmake-tools.configuration.cmake.options.advanced.projectStatusVisibility.visible.description%",
                    "%cmake-tools.configuration.cmake.options.advanced.projectStatusVisibility.hidden.description%"
                  ]
                }
              }
            },
            "workflow": {
              "type": "object",
              "properties": {
                "statusBarVisibility": {
                  "type": "string",
                  "markdownDescription": "%cmake-tools.configuration.cmake.options.advanced.statusBarVisibility.markdownDescription%",
                  "enum": [
                    "visible",
                    "compact",
                    "icon",
                    "hidden",
                    "inherit"
                  ],
                  "default": "hidden",
                  "markdownEnumDescriptions": [
                    "%cmake-tools.configuration.cmake.options.advanced.statusBarVisibility.visible.description%",
                    "%cmake-tools.configuration.cmake.options.advanced.statusBarVisibility.icon.description%",
                    "%cmake-tools.configuration.cmake.options.advanced.statusBarVisibility.compact.markdownDescription%",
                    "%cmake-tools.configuration.cmake.options.advanced.statusBarVisibility.hidden.description%",
                    "%cmake-tools.configuration.cmake.options.advanced.statusBarVisibility.inherit.markdownDescription%"
                  ]
                },
                "inheritDefault": {
                  "type": "string",
                  "markdownDescription": "%cmake-tools.configuration.cmake.options.advanced.inheritDefault.markdownDescription%",
                  "enum": [
                    "visible",
                    "compact",
                    "icon",
                    "hidden"
                  ]
                },
                "color": {
                  "type": "boolean",
                  "default": false,
                  "description": "%cmake-tools.configuration.cmake.options.advanced.workflow.color.description%"
                },
                "statusBarLength": {
                  "description": "%cmake-tools.configuration.cmake.options.advanced.statusBarLength.markdownDescription%",
                  "type": "integer",
                  "default": 20
                },
                "projectStatusVisibility": {
                  "type": "string",
                  "description": "%cmake-tools.configuration.cmake.options.advanced.projectStatusVisibility.description%",
                  "enum": [
                    "visible",
                    "hidden"
                  ],
                  "enumDescriptions": [
                    "%cmake-tools.configuration.cmake.options.advanced.projectStatusVisibility.visible.description%",
                    "%cmake-tools.configuration.cmake.options.advanced.projectStatusVisibility.hidden.description%"
                  ]
                }
              }
            }
          }
        },
        "cmake.additionalKits": {
          "type": "array",
          "default": [],
          "description": "%cmake-tools.configuration.cmake.additionalKits.description%",
          "items": {
            "type": "string"
          },
          "scope": "resource"
        },
        "cmake.revealLog": {
          "type": "string",
          "default": "always",
          "enum": [
            "focus",
            "always",
            "never"
          ],
          "enumDescriptions": [
            "%cmake-tools.configuration.cmake.revealLog.focus.description%",
            "%cmake-tools.configuration.cmake.revealLog.always.description%",
            "%cmake-tools.configuration.cmake.revealLog.never.description%"
          ],
          "description": "%cmake-tools.configuration.cmake.revealLog.description%"
        },
        "cmake.exportCompileCommandsFile": {
          "type": "boolean",
          "default": true,
          "description": "%cmake-tools.configuration.cmake.exportCompileCommandsFile.description%",
          "scope": "resource"
        },
        "cmake.useCMakePresets": {
          "type": "string",
          "enum": [
            "always",
            "never",
            "auto"
          ],
          "default": "auto",
          "description": "%cmake-tools.configuration.cmake.useCMakePresets.description%",
          "scope": "resource"
        },
        "cmake.allowCommentsInPresetsFile": {
          "type": "boolean",
          "default": false,
          "description": "%cmake-tools.configuration.cmake.allowCommentsInPresetsFile.description%",
          "scope": "resource"
        },
        "cmake.allowUnsupportedPresetsVersions": {
          "type": "boolean",
          "default": false,
          "description": "%cmake-tools.configuration.cmake.allowUnsupportedPresetsVersions.description%",
          "scope": "resource"
        },
        "cmake.launchBehavior": {
          "type": "string",
          "enum": [
            "reuseTerminal",
            "breakAndReuseTerminal",
            "newTerminal"
          ],
          "markdownEnumDescriptions": [
            "%cmake-tools.configuration.cmake.launchBehavior.reuseTerminal.markdownDescriptions%",
            "%cmake-tools.configuration.cmake.launchBehavior.breakAndReuseTerminal.markdownDescriptions%",
            "%cmake-tools.configuration.cmake.launchBehavior.newTerminal.markdownDescriptions%"
          ],
          "description": "%cmake-tools.configuration.cmake.launchBehavior.description%",
          "default": "reuseTerminal"
        },
        "cmake.ignoreCMakeListsMissing": {
          "type": "boolean",
          "default": false,
          "markdownDescription": "%cmake-tools.configuration.cmake.ignoreCMakeListsMissing.description%",
          "scope": "resource"
        },
        "cmake.loadCompileCommands": {
          "type": "boolean",
          "default": true,
          "description": "%cmake-tools.configuration.cmake.loadCompileCommands.description%",
          "scope": "resource"
        },
        "cmake.automaticReconfigure": {
          "type": "boolean",
          "default": true,
          "description": "%cmake-tools.configuration.cmake.automaticReconfigure.description%",
          "scope": "resource"
        },
        "cmake.pinnedCommands": {
          "type": "array",
          "items": {
            "type": "string"
          },
          "description": "%cmake-tools.configuration.cmake.pinnedCommands.description%",
          "default": [],
          "scope": "resource"
        },
        "cmake.enableAutomaticKitScan": {
          "type": "boolean",
          "default": true,
          "description": "%cmake-tools.configuration.cmake.enableAutomaticKitScan.description%",
          "scope": "resource"
<<<<<<< HEAD
=======
        }
        "cmake.customTasks": {
          "type": "object",
          "properties": {
            "launch": {
              "type": "object",
              "properties": {
                "preBuild": {
                  "type": "string",
                  "description": "%cmake-tools.configuration.cmake.customTasks.tasks.preBuild.description%"
                },
                "postBuild": {
                  "type": "string",
                  "description": "%cmake-tools.configuration.cmake.customTasks.tasks.postBuild.description%"
                }
              },
              "description": "%cmake-tools.configuration.cmake.customTasks.launch.debug.description%"
            },
            "debug": {
              "type": "object",
              "properties": {
                "preBuild": {
                  "type": "string",
                  "description": "%cmake-tools.configuration.cmake.customTasks.tasks.preBuild.description%"
                },
                "postBuild": {
                  "type": "string",
                  "description": "%cmake-tools.configuration.cmake.customTasks.postBuild.description%"
                }
              },
              "description": "%cmake-tools.configuration.cmake.customTasks.tasks.debug.description%"
            },
            "stop": {
              "type": "string",
              "description": "%cmake-tools.configuration.cmake.customTasks.tasks.stop.description%"
            }
          },
          "description": "%cmake-tools.configuration.cmake.customTasks.description%",
          "scope": "resource"
        },
        "cmake.debugConfigName": {
          "type": "string",
          "description": "%cmake-tools.configuration.cmake.debugConfigName.description%",
          "scope": "resource"
        },
        "cmake.defaultLaunchTarget": {
          "type": "string",
          "description": "%cmake-tools.configuration.cmake.defaultLaunchTarget.description%",
          "scope": "resource"
>>>>>>> 4a416297
        }
      }
    },
    "keybindings": [
      {
        "key": "f7",
        "when": "!cmake:hideBuildCommand && cmake:enableFullFeatureSet",
        "command": "cmake.build"
      },
      {
        "key": "shift+f7",
        "when": "!cmake:hideBuildCommand && cmake:enableFullFeatureSet",
        "command": "cmake.buildWithTarget"
      },
      {
        "key": "ctrl+f5",
        "command": "cmake.debugTarget",
        "when": "!inDebugMode && inCMakeProject && !cmake:hideDebugCommand && cmake:enableFullFeatureSet"
      },
      {
        "key": "shift+f5",
        "command": "cmake.launchTarget",
        "when": "!inDebugMode && !cmake:hideDebugCommand && cmake:enableFullFeatureSet"
      },
      {
        "key": "ctrl+f7",
        "when": "!cmake:hideBuildCommand && cmake:enableFullFeatureSet",
        "command": "cmake.stopTarget"
      }
    ],
    "viewsContainers": {
      "activitybar": [
        {
          "id": "cmake-view",
          "title": "CMake",
          "icon": "res/cmake-view-icon2.svg",
          "when": "cmake:enableFullFeatureSet"
        }
      ]
    },
    "views": {
      "cmake-view": [
        {
          "id": "cmake.projectStatus",
          "name": "%cmake-tools.configuration.views.cmake.projectStatus.description%",
          "when": "cmake:enableFullFeatureSet"
        },
        {
          "id": "cmake.outline",
          "name": "%cmake-tools.configuration.views.cmake.outline.description%",
          "when": "cmake:enableFullFeatureSet"
        },
        {
          "id": "cmake.pinnedCommands",
          "name": "%cmake-tools.configuration.views.cmake.pinnedCommands.description%",
          "when": "cmake:enableFullFeatureSet"
        }
      ]
    },
    "viewsWelcome": [
      {
        "view": "cmake.pinnedCommands",
        "contents": "%cmake-tools.configuration.views.cmake.pinnedCommandsWelcome.description%",
        "when": "cmake:enableFullFeatureSet"
      }
    ],
    "yamlValidation": [
      {
        "fileMatch": "cmake-variants.yaml",
        "url": "cmake-tools-schema://schemas/variants-schema.json"
      }
    ],
    "jsonValidation": [
      {
        "fileMatch": "cmake-variants.json",
        "url": "cmake-tools-schema://schemas/variants-schema.json"
      },
      {
        "fileMatch": "cmake-variants.yaml",
        "url": "cmake-tools-schema://schemas/variants-schema.json"
      },
      {
        "fileMatch": "cmake-kits.json",
        "url": "cmake-tools-schema://schemas/kits-schema.json"
      },
      {
        "fileMatch": "CMakePresets.json",
        "url": "cmake-tools-schema://schemas/CMakePresets-v8-schema.json"
      },
      {
        "fileMatch": "CMakeUserPresets.json",
        "url": "cmake-tools-schema://schemas/CMakePresets-v8-schema.json"
      }
    ]
  },
  "_moduleAliases": {
    "@cmt": "out/src/",
    "@test": "out/test/"
  },
  "scripts": {
    "vscode:prepublish": "yarn run compile-production",
    "compile": "yarn install && webpack --mode development",
    "compile-watch": "yarn install && webpack --mode development --watch --progress",
    "compile-watch-fast": "webpack --mode development --watch --progress",
    "compile-production": "yarn install && yarn run translations-generate && gulp -f gulpfile_nls.js && ./conv.sh && webpack --env BUILD_VSCODE_NLS=true --config webpack.prod.js",
    "compile-production-fast": "yarn run translations-generate && gulp -f gulpfile_nls.js && ./conv.sh && webpack --env BUILD_VSCODE_NLS=true --config webpack.prod.js",
    "translations-export": "gulp translations-export",
    "translations-generate": "gulp translations-generate",
    "translations-import": "gulp translations-import",
    "package": "vsce package --yarn -o cmake-tools.vsix",
    "pretest": "tsc -p test.tsconfig.json",
    "lint": "gulp lint",
    "smokeTests": "yarn run pretest && node ./out/test/smoke/badProject/runTest.js && node ./out/test/smoke/goodProject/runTest.js && node ./out/test/smoke/noCtest/runTest.js",
    "unitTests": "yarn run pretest && node ./out/test/unit-tests/runTest.js",
    "extensionTestsSuccessfulBuild": "yarn run pretest && node ./out/test/extension-tests/successful-build/runTest.js",
    "extensionTestsSingleRoot": "yarn run pretest && node ./out/test/extension-tests/single-root-UI/runTest.js",
    "extensionTestsMultiRoot": "yarn run pretest && node ./out/test/extension-tests/multi-root-UI/runTest.js",
    "backendTests": "node ./node_modules/mocha/bin/_mocha -u tdd --timeout 999999 --colors -r ts-node/register -r tsconfig-paths/register ./test/backend-unit-tests/**/*.test.ts"
  },
  "devDependencies": {
    "@octokit/rest": "^18.1.1",
    "@types/ajv": "^0.0.5",
    "@types/chai": "^4.2.15",
    "@types/chai-as-promised": "^7.1.3",
    "@types/chai-string": "^1.4.2",
    "@types/js-yaml": "^4.0.0",
    "@types/json5": "~0.0.30",
    "@types/mocha": "^8.2.2",
    "@types/node": "~14.14.28",
    "@types/rimraf": "^3.0.0",
    "@types/sinon": "~9.0.10",
    "@types/tmp": "^0.2.0",
    "@types/vscode": "1.63.0",
    "@types/which": "~2.0.0",
    "@types/xml2js": "0.4.14",
    "@types/uuid": "~8.3.3",
    "@typescript-eslint/eslint-plugin": "^5.25.0",
    "@typescript-eslint/eslint-plugin-tslint": "^5.25.0",
    "@typescript-eslint/parser": "^5.25.0",
    "@vscode/test-electron": "^2.3.8",
    "chai": "^4.3.0",
    "chai-as-promised": "^7.1.1",
    "chai-string": "^1.5.0",
    "eslint": "^8.15.0",
    "eslint-plugin-import": "^2.26.0",
    "eslint-plugin-jsdoc": "^39.6.4",
    "event-stream": "^4.0.1",
    "fs-extra": "^9.1.0",
    "glob": "^7.1.6",
    "gulp": "^4.0.2",
    "gulp-eslint": "^6.0.0",
    "gulp-filter": "^6.0.0",
    "gulp-mocha": "^8.0.0",
    "gulp-sourcemaps": "^3.0.0",
    "gulp-typescript": "^5.0.1",
    "husky": "^4.3.8",
    "jsonc-parser": "^3.0.0",
    "mocha": "^8.3.2",
    "module-alias": "^2.2.2",
    "node-loader": "^1.0.2",
    "parse-git-config": "^3.0.0",
    "sinon": "~9.2.4",
    "ts-loader": "^8.0.17",
    "ts-node": "^9.1.1",
    "tsconfig-paths": "^3.11.0",
    "tslint": "^6.1.3",
    "typescript": "^4.1.5",
    "vsce": "^2.7.0",
    "vscode-cmake-tools": "^1.2.0",
    "vscode-nls-dev": "^3.3.2",
    "webpack": "^5.76.0",
    "webpack-cli": "^4.5.0"
  },
  "dependencies": {
    "@types/string.prototype.matchall": "^4.0.4",
    "ajv": "^7.1.0",
    "chokidar": "^3.5.1",
    "handlebars": "^4.7.7",
    "iconv-lite": "^0.6.2",
    "js-yaml": "^4.0.0",
    "json5": "^2.2.2",
    "minimist": "^1.2.6",
    "open": "^7.4.1",
    "p-limit": "^3.1.0",
    "rimraf": "^3.0.2",
    "string.prototype.matchall": "^4.0.10",
    "tmp": "^0.2.1",
    "uuid": "~8.3.2",
    "vscode-cpptools": "^6.1.0",
    "@vscode/extension-telemetry": "^0.6.2",
<<<<<<< HEAD
    "vscode-nls": "^5.0.0",
=======
    "vscode-nls": "git+https://github.com/tanji-dg/vscode-nls.git#v5.0.0",
>>>>>>> 4a416297
    "vscode-tas-client": "^0.1.45",
    "which": "~2.0.2",
    "xml2js": "0.4.23",
    "uuid": "~8.3.2"
  },
  "resolutions": {
    "ansi-regex": "^5.0.1",
    "chokidar": "^3.5.1",
    "glob-parent": "^5.1.2",
    "hosted-git-info": "^3.0.8",
    "https-proxy-agent": "^5.0.0",
    "**/minimist": "^1.2.5",
    "nanoid": "^3.1.31",
    "postcss": "^8.2.10",
    "yargs-parser": "^20.2.4",
    "xml2js": "0.4.23",
    "tsconfig-paths*/json5": "^1.0.2",
    "minimatch": "^3.0.5"
  }, 
  "packageManager": "yarn@1.22.19"
}<|MERGE_RESOLUTION|>--- conflicted
+++ resolved
@@ -62,11 +62,8 @@
     "workspaceContains:*/*/CMakeLists.txt",
     "workspaceContains:*/*/*/CMakeLists.txt",
     "workspaceContains:.vscode/cmake-kits.json",
-<<<<<<< HEAD
-=======
     "workspaceContains:cmake/CMakeLists.txt",
     "workspaceContains:cmake/CMakePresets.json",
->>>>>>> 4a416297
     "onLanguage:cmake",
     "onFileSystem:cmake-tools-schema"
   ],
@@ -429,6 +426,11 @@
         }
       },
       {
+        "command": "cmake.buildNamedTarget",
+        "when": "cmake:enableFullFeatureSet",
+        "title": "%cmake-tools.command.cmake.buildNamedTarget.title%"
+      },
+      {
         "command": "cmake.compileFile",
         "title": "%cmake-tools.command.cmake.compileFile.title%",
         "category": "CMake",
@@ -831,11 +833,7 @@
         "when": "cmake:enableFullFeatureSet",
         "title": "%cmake-tools.command.cmake.projectStatus.update.title%",
         "category": "CMake",
-<<<<<<< HEAD
-        "icon": "$(refresh)"      
-=======
         "icon": "$(refresh)"
->>>>>>> 4a416297
       },
       {
         "command": "cmake.pinnedCommands.add",
@@ -979,21 +977,12 @@
                             "description": "%cmake-tools.debugger.scriptEnv.description%"
                         },
                         "dapLog": {
-<<<<<<< HEAD
                             "type": "string",
                             "description": "%cmake-tools.debugger.dapLog.description%",
                             "default": ""
                         },
                         "pipeName": {
                             "type": "string",
-=======
-                            "type": "string",
-                            "description": "%cmake-tools.debugger.dapLog.description%",
-                            "default": ""
-                        },
-                        "pipeName": {
-                            "type": "string",
->>>>>>> 4a416297
                             "description": "%cmake-tools.debugger.pipeName.description%",
                             "default": ""
                         },
@@ -2251,7 +2240,6 @@
           "type": "number",
           "default": 0,
           "markdownDescription": "%cmake-tools.configuration.cmake.ctest.parallelJobs.markdownDescription%",
-<<<<<<< HEAD
           "scope": "resource"
         },
         "cmake.ctest.allowParallelJobs": {
@@ -2260,16 +2248,6 @@
           "description": "%cmake-tools.configuration.cmake.ctest.allowParallelJobs.description%",
           "scope": "resource"
         },
-=======
-          "scope": "resource"
-        },
-        "cmake.ctest.allowParallelJobs": {
-          "type": "boolean",
-          "default": false,
-          "description": "%cmake-tools.configuration.cmake.ctest.allowParallelJobs.description%",
-          "scope": "resource"
-        },
->>>>>>> 4a416297
         "cmake.ctest.testExplorerIntegrationEnabled": {
           "type": "boolean",
           "default": true,
@@ -2883,7 +2861,6 @@
               "type": "object",
               "properties": {
                 "statusBarVisibility": {
-<<<<<<< HEAD
                   "type": "string",
                   "markdownDescription": "%cmake-tools.configuration.cmake.options.advanced.statusBarVisibility.markdownDescription%",
                   "enum": [
@@ -2906,7 +2883,22 @@
                   "markdownDescription": "%cmake-tools.configuration.cmake.options.advanced.inheritDefault.markdownDescription%",
                   "enum": [
                     "visible",
-=======
+                    "compact",
+                    "icon",
+                    "hidden"
+                  ]
+                },
+                "statusBarLength": {
+                  "description": "%cmake-tools.configuration.cmake.options.advanced.statusBarLength.markdownDescription%",
+                  "type": "integer",
+                  "default": 20
+                }
+              }
+            },
+            "testPreset": {
+              "type": "object",
+              "properties": {
+                "statusBarVisibility": {
                   "type": "string",
                   "markdownDescription": "%cmake-tools.configuration.cmake.options.advanced.statusBarVisibility.markdownDescription%",
                   "enum": [
@@ -2929,7 +2921,6 @@
                   "markdownDescription": "%cmake-tools.configuration.cmake.options.advanced.inheritDefault.markdownDescription%",
                   "enum": [
                     "visible",
->>>>>>> 4a416297
                     "compact",
                     "icon",
                     "hidden"
@@ -2942,7 +2933,7 @@
                 }
               }
             },
-            "testPreset": {
+            "packagePreset": {
               "type": "object",
               "properties": {
                 "statusBarVisibility": {
@@ -2964,7 +2955,6 @@
                   ]
                 },
                 "inheritDefault": {
-<<<<<<< HEAD
                   "type": "string",
                   "markdownDescription": "%cmake-tools.configuration.cmake.options.advanced.inheritDefault.markdownDescription%",
                   "enum": [
@@ -2981,7 +2971,7 @@
                 }
               }
             },
-            "packagePreset": {
+            "workflowPreset": {
               "type": "object",
               "properties": {
                 "statusBarVisibility": {
@@ -3019,7 +3009,7 @@
                 }
               }
             },
-            "workflowPreset": {
+            "kit": {
               "type": "object",
               "properties": {
                 "statusBarVisibility": {
@@ -3045,12 +3035,6 @@
                   "markdownDescription": "%cmake-tools.configuration.cmake.options.advanced.inheritDefault.markdownDescription%",
                   "enum": [
                     "visible",
-=======
-                  "type": "string",
-                  "markdownDescription": "%cmake-tools.configuration.cmake.options.advanced.inheritDefault.markdownDescription%",
-                  "enum": [
-                    "visible",
->>>>>>> 4a416297
                     "compact",
                     "icon",
                     "hidden"
@@ -3058,14 +3042,45 @@
                 },
                 "statusBarLength": {
                   "description": "%cmake-tools.configuration.cmake.options.advanced.statusBarLength.markdownDescription%",
-<<<<<<< HEAD
-=======
                   "type": "integer",
                   "default": 20
                 }
               }
             },
-            "packagePreset": {
+            "variant": {
+              "type": "object",
+              "properties": {
+                "statusBarVisibility": {
+                  "type": "string",
+                  "markdownDescription": "%cmake-tools.configuration.cmake.options.advanced.statusBarVisibility.markdownDescription%",
+                  "enum": [
+                    "visible",
+                    "compact",
+                    "icon",
+                    "hidden",
+                    "inherit"
+                  ],
+                  "markdownEnumDescriptions": [
+                    "%cmake-tools.configuration.cmake.options.advanced.statusBarVisibility.visible.description%",
+                    "%cmake-tools.configuration.cmake.options.advanced.statusBarVisibility.icon.description%",
+                    "%cmake-tools.configuration.cmake.options.advanced.statusBarVisibility.variant.compact.description%",
+                    "%cmake-tools.configuration.cmake.options.advanced.statusBarVisibility.hidden.description%",
+                    "%cmake-tools.configuration.cmake.options.advanced.statusBarVisibility.inherit.markdownDescription%"
+                  ]
+                },
+                "inheritDefault": {
+                  "type": "string",
+                  "markdownDescription": "%cmake-tools.configuration.cmake.options.advanced.inheritDefault.markdownDescription%",
+                  "enum": [
+                    "visible",
+                    "compact",
+                    "icon",
+                    "hidden"
+                  ]
+                }
+              }
+            },
+            "folder": {
               "type": "object",
               "properties": {
                 "statusBarVisibility": {
@@ -3100,242 +3115,6 @@
                   "description": "%cmake-tools.configuration.cmake.options.advanced.statusBarLength.markdownDescription%",
                   "type": "integer",
                   "default": 20
-                }
-              }
-            },
-            "workflowPreset": {
-              "type": "object",
-              "properties": {
-                "statusBarVisibility": {
-                  "type": "string",
-                  "markdownDescription": "%cmake-tools.configuration.cmake.options.advanced.statusBarVisibility.markdownDescription%",
-                  "enum": [
-                    "visible",
-                    "compact",
-                    "icon",
-                    "hidden",
-                    "inherit"
-                  ],
-                  "markdownEnumDescriptions": [
-                    "%cmake-tools.configuration.cmake.options.advanced.statusBarVisibility.visible.description%",
-                    "%cmake-tools.configuration.cmake.options.advanced.statusBarVisibility.icon.description%",
-                    "%cmake-tools.configuration.cmake.options.advanced.statusBarVisibility.compact.markdownDescription%",
-                    "%cmake-tools.configuration.cmake.options.advanced.statusBarVisibility.hidden.description%",
-                    "%cmake-tools.configuration.cmake.options.advanced.statusBarVisibility.inherit.markdownDescription%"
-                  ]
-                },
-                "inheritDefault": {
-                  "type": "string",
-                  "markdownDescription": "%cmake-tools.configuration.cmake.options.advanced.inheritDefault.markdownDescription%",
-                  "enum": [
-                    "visible",
-                    "compact",
-                    "icon",
-                    "hidden"
-                  ]
-                },
-                "statusBarLength": {
-                  "description": "%cmake-tools.configuration.cmake.options.advanced.statusBarLength.markdownDescription%",
->>>>>>> 4a416297
-                  "type": "integer",
-                  "default": 20
-                }
-              }
-            },
-            "kit": {
-              "type": "object",
-              "properties": {
-                "statusBarVisibility": {
-<<<<<<< HEAD
-                  "type": "string",
-                  "markdownDescription": "%cmake-tools.configuration.cmake.options.advanced.statusBarVisibility.markdownDescription%",
-                  "enum": [
-                    "visible",
-                    "compact",
-                    "icon",
-                    "hidden",
-                    "inherit"
-                  ],
-                  "markdownEnumDescriptions": [
-                    "%cmake-tools.configuration.cmake.options.advanced.statusBarVisibility.visible.description%",
-                    "%cmake-tools.configuration.cmake.options.advanced.statusBarVisibility.icon.description%",
-                    "%cmake-tools.configuration.cmake.options.advanced.statusBarVisibility.compact.markdownDescription%",
-                    "%cmake-tools.configuration.cmake.options.advanced.statusBarVisibility.hidden.description%",
-                    "%cmake-tools.configuration.cmake.options.advanced.statusBarVisibility.inherit.markdownDescription%"
-                  ]
-                },
-                "inheritDefault": {
-                  "type": "string",
-                  "markdownDescription": "%cmake-tools.configuration.cmake.options.advanced.inheritDefault.markdownDescription%",
-                  "enum": [
-                    "visible",
-=======
-                  "type": "string",
-                  "markdownDescription": "%cmake-tools.configuration.cmake.options.advanced.statusBarVisibility.markdownDescription%",
-                  "enum": [
-                    "visible",
-                    "compact",
-                    "icon",
-                    "hidden",
-                    "inherit"
-                  ],
-                  "markdownEnumDescriptions": [
-                    "%cmake-tools.configuration.cmake.options.advanced.statusBarVisibility.visible.description%",
-                    "%cmake-tools.configuration.cmake.options.advanced.statusBarVisibility.icon.description%",
-                    "%cmake-tools.configuration.cmake.options.advanced.statusBarVisibility.compact.markdownDescription%",
-                    "%cmake-tools.configuration.cmake.options.advanced.statusBarVisibility.hidden.description%",
-                    "%cmake-tools.configuration.cmake.options.advanced.statusBarVisibility.inherit.markdownDescription%"
-                  ]
-                },
-                "inheritDefault": {
-                  "type": "string",
-                  "markdownDescription": "%cmake-tools.configuration.cmake.options.advanced.inheritDefault.markdownDescription%",
-                  "enum": [
-                    "visible",
->>>>>>> 4a416297
-                    "compact",
-                    "icon",
-                    "hidden"
-                  ]
-                },
-                "statusBarLength": {
-                  "description": "%cmake-tools.configuration.cmake.options.advanced.statusBarLength.markdownDescription%",
-                  "type": "integer",
-                  "default": 20
-                }
-              }
-            },
-            "variant": {
-              "type": "object",
-              "properties": {
-                "statusBarVisibility": {
-<<<<<<< HEAD
-                  "type": "string",
-                  "markdownDescription": "%cmake-tools.configuration.cmake.options.advanced.statusBarVisibility.markdownDescription%",
-                  "enum": [
-                    "visible",
-                    "compact",
-                    "icon",
-                    "hidden",
-                    "inherit"
-                  ],
-                  "markdownEnumDescriptions": [
-                    "%cmake-tools.configuration.cmake.options.advanced.statusBarVisibility.visible.description%",
-                    "%cmake-tools.configuration.cmake.options.advanced.statusBarVisibility.icon.description%",
-                    "%cmake-tools.configuration.cmake.options.advanced.statusBarVisibility.variant.compact.description%",
-                    "%cmake-tools.configuration.cmake.options.advanced.statusBarVisibility.hidden.description%",
-                    "%cmake-tools.configuration.cmake.options.advanced.statusBarVisibility.inherit.markdownDescription%"
-                  ]
-                },
-                "inheritDefault": {
-                  "type": "string",
-                  "markdownDescription": "%cmake-tools.configuration.cmake.options.advanced.inheritDefault.markdownDescription%",
-                  "enum": [
-                    "visible",
-=======
-                  "type": "string",
-                  "markdownDescription": "%cmake-tools.configuration.cmake.options.advanced.statusBarVisibility.markdownDescription%",
-                  "enum": [
-                    "visible",
-                    "compact",
-                    "icon",
-                    "hidden",
-                    "inherit"
-                  ],
-                  "markdownEnumDescriptions": [
-                    "%cmake-tools.configuration.cmake.options.advanced.statusBarVisibility.visible.description%",
-                    "%cmake-tools.configuration.cmake.options.advanced.statusBarVisibility.icon.description%",
-                    "%cmake-tools.configuration.cmake.options.advanced.statusBarVisibility.variant.compact.description%",
-                    "%cmake-tools.configuration.cmake.options.advanced.statusBarVisibility.hidden.description%",
-                    "%cmake-tools.configuration.cmake.options.advanced.statusBarVisibility.inherit.markdownDescription%"
-                  ]
-                },
-                "inheritDefault": {
-                  "type": "string",
-                  "markdownDescription": "%cmake-tools.configuration.cmake.options.advanced.inheritDefault.markdownDescription%",
-                  "enum": [
-                    "visible",
->>>>>>> 4a416297
-                    "compact",
-                    "icon",
-                    "hidden"
-                  ]
-                }
-              }
-            },
-            "folder": {
-              "type": "object",
-              "properties": {
-                "statusBarVisibility": {
-                  "type": "string",
-                  "markdownDescription": "%cmake-tools.configuration.cmake.options.advanced.statusBarVisibility.markdownDescription%",
-                  "enum": [
-                    "visible",
-<<<<<<< HEAD
-=======
-                    "compact",
-                    "icon",
-                    "hidden",
-                    "inherit"
-                  ],
-                  "markdownEnumDescriptions": [
-                    "%cmake-tools.configuration.cmake.options.advanced.statusBarVisibility.visible.description%",
-                    "%cmake-tools.configuration.cmake.options.advanced.statusBarVisibility.icon.description%",
-                    "%cmake-tools.configuration.cmake.options.advanced.statusBarVisibility.compact.markdownDescription%",
-                    "%cmake-tools.configuration.cmake.options.advanced.statusBarVisibility.hidden.description%",
-                    "%cmake-tools.configuration.cmake.options.advanced.statusBarVisibility.inherit.markdownDescription%"
-                  ]
-                },
-                "inheritDefault": {
-                  "type": "string",
-                  "markdownDescription": "%cmake-tools.configuration.cmake.options.advanced.inheritDefault.markdownDescription%",
-                  "enum": [
-                    "visible",
->>>>>>> 4a416297
-                    "compact",
-                    "icon",
-                    "hidden",
-                    "inherit"
-                  ],
-                  "markdownEnumDescriptions": [
-                    "%cmake-tools.configuration.cmake.options.advanced.statusBarVisibility.visible.description%",
-                    "%cmake-tools.configuration.cmake.options.advanced.statusBarVisibility.icon.description%",
-                    "%cmake-tools.configuration.cmake.options.advanced.statusBarVisibility.compact.markdownDescription%",
-                    "%cmake-tools.configuration.cmake.options.advanced.statusBarVisibility.hidden.description%",
-                    "%cmake-tools.configuration.cmake.options.advanced.statusBarVisibility.inherit.markdownDescription%"
-                  ]
-                },
-                "inheritDefault": {
-                  "type": "string",
-                  "markdownDescription": "%cmake-tools.configuration.cmake.options.advanced.inheritDefault.markdownDescription%",
-                  "enum": [
-                    "visible",
-                    "compact",
-                    "icon",
-                    "hidden"
-                  ]
-                },
-                "statusBarLength": {
-                  "description": "%cmake-tools.configuration.cmake.options.advanced.statusBarLength.markdownDescription%",
-                  "type": "integer",
-                  "default": 20
-                },
-                "projectStatusVisibility": {
-                  "type": "string",
-                  "description": "%cmake-tools.configuration.cmake.options.advanced.projectStatusVisibility.description%",
-                  "enum": [
-                    "visible",
-                    "hidden"
-                  ],
-                  "enumDescriptions": [
-                    "%cmake-tools.configuration.cmake.options.advanced.projectStatusVisibility.visible.description%",
-                    "%cmake-tools.configuration.cmake.options.advanced.projectStatusVisibility.hidden.description%"
-                  ]
-                },
-                "statusBarLength": {
-                  "description": "%cmake-tools.configuration.cmake.options.advanced.statusBarLength.markdownDescription%",
-                  "type": "integer",
-                  "default": 20
                 },
                 "projectStatusVisibility": {
                   "type": "string",
@@ -3471,8 +3250,6 @@
                   "markdownDescription": "%cmake-tools.configuration.cmake.options.advanced.statusBarVisibility.markdownDescription%",
                   "enum": [
                     "visible",
-<<<<<<< HEAD
-=======
                     "icon",
                     "hidden",
                     "inherit"
@@ -3489,37 +3266,8 @@
                   "markdownDescription": "%cmake-tools.configuration.cmake.options.advanced.inheritDefault.markdownDescription%",
                   "enum": [
                     "visible",
->>>>>>> 4a416297
-                    "icon",
-                    "hidden",
-                    "inherit"
-                  ],
-                  "markdownEnumDescriptions": [
-                    "%cmake-tools.configuration.cmake.options.advanced.statusBarVisibility.visible.description%",
-                    "%cmake-tools.configuration.cmake.options.advanced.statusBarVisibility.icon.description%",
-                    "%cmake-tools.configuration.cmake.options.advanced.statusBarVisibility.hidden.description%",
-                    "%cmake-tools.configuration.cmake.options.advanced.statusBarVisibility.inherit.markdownDescription%"
-                  ]
-                },
-                "inheritDefault": {
-                  "type": "string",
-                  "markdownDescription": "%cmake-tools.configuration.cmake.options.advanced.inheritDefault.markdownDescription%",
-                  "enum": [
-                    "visible",
                     "icon",
                     "hidden"
-                  ]
-                },
-                "projectStatusVisibility": {
-                  "type": "string",
-                  "description": "%cmake-tools.configuration.cmake.options.advanced.projectStatusVisibility.description%",
-                  "enum": [
-                    "visible",
-                    "hidden"
-                  ],
-                  "enumDescriptions": [
-                    "%cmake-tools.configuration.cmake.options.advanced.projectStatusVisibility.visible.description%",
-                    "%cmake-tools.configuration.cmake.options.advanced.projectStatusVisibility.hidden.description%"
                   ]
                 },
                 "projectStatusVisibility": {
@@ -3746,6 +3494,12 @@
               }
             }
           }
+        },
+        "cmake.useProjectStatusView": {
+          "type": "boolean",
+          "default": false,
+          "description": "%cmake-tools.configuration.cmake.useProjectStatusView.description%",
+          "scope": "window"
         },
         "cmake.additionalKits": {
           "type": "array",
@@ -3847,8 +3601,6 @@
           "default": true,
           "description": "%cmake-tools.configuration.cmake.enableAutomaticKitScan.description%",
           "scope": "resource"
-<<<<<<< HEAD
-=======
         }
         "cmake.customTasks": {
           "type": "object",
@@ -3898,7 +3650,6 @@
           "type": "string",
           "description": "%cmake-tools.configuration.cmake.defaultLaunchTarget.description%",
           "scope": "resource"
->>>>>>> 4a416297
         }
       }
     },
@@ -4033,7 +3784,7 @@
     "@types/tmp": "^0.2.0",
     "@types/vscode": "1.63.0",
     "@types/which": "~2.0.0",
-    "@types/xml2js": "0.4.14",
+    "@types/xml2js": "^0.4.8",
     "@types/uuid": "~8.3.3",
     "@typescript-eslint/eslint-plugin": "^5.25.0",
     "@typescript-eslint/eslint-plugin-tslint": "^5.25.0",
@@ -4089,14 +3840,10 @@
     "uuid": "~8.3.2",
     "vscode-cpptools": "^6.1.0",
     "@vscode/extension-telemetry": "^0.6.2",
-<<<<<<< HEAD
-    "vscode-nls": "^5.0.0",
-=======
     "vscode-nls": "git+https://github.com/tanji-dg/vscode-nls.git#v5.0.0",
->>>>>>> 4a416297
     "vscode-tas-client": "^0.1.45",
     "which": "~2.0.2",
-    "xml2js": "0.4.23",
+    "xml2js": "^0.4.23",
     "uuid": "~8.3.2"
   },
   "resolutions": {
@@ -4108,8 +3855,9 @@
     "**/minimist": "^1.2.5",
     "nanoid": "^3.1.31",
     "postcss": "^8.2.10",
+    "source-map": "^0.8.0-beta.0",
     "yargs-parser": "^20.2.4",
-    "xml2js": "0.4.23",
+    "xml2js": "^0.5.0",
     "tsconfig-paths*/json5": "^1.0.2",
     "minimatch": "^3.0.5"
   }, 
