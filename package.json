{
    "name": "cmake-tools",
    "displayName": "CMake Tools",
    "description": "Extended CMake support in Visual Studio Code",
<<<<<<< HEAD
    "version": "0.5.1",
=======
    "version": "0.5.2",
>>>>>>> 92bba58a
    "repository": {
        "type": "git",
        "url": "https://github.com/vector-of-bool/vscode-cmake-tools"
    },
    "bugs": {
        "url": "https://github.com/vector-of-bool/vscode-cmake-tools/issues"
    },
    "homepage": "https://github.com/vector-of-bool/vscode-cmake-tools",
    "keywords": [
        "cmake",
        "tools",
        "build",
        "c++",
        "native"
    ],
    "publisher": "vector-of-bool",
    "engines": {
        "vscode": "^0.10.10"
    },
    "categories": [
        "Other"
    ],
    "galleryBanner": {
        "color": "#13578c",
        "theme": "dark"
    },
    "icon": "res/icon.svg",
    "activationEvents": [
        "onCommand:cmake.configure",
        "onCommand:cmake.build",
        "onCommand:cmake.install",
        "onCommand:cmake.buildWithTarget",
        "onCommand:cmake.setBuildType",
        "onCommand:cmake.setDefaultTarget",
        "onCommand:cmake.cleanConfigure",
        "onCommand:cmake.clean",
        "onCommand:cmake.cleanRebuild",
        "onCommand:cmake.ctest",
        "onCommand:cmake.jumpToCacheFile",
        "onCommand:cmake.quickStart",
        "onCommand:cmake.debugTarget",
        "onCommand:cmake.selectDebugTarget",
        "workspaceContains:CMakeLists.txt"
    ],
    "main": "./out/src/extension",
    "contributes": {
        "commands": [
            {
                "command": "cmake.configure",
                "title": "Configure",
                "category": "CMake"
            },
            {
                "command": "cmake.build",
                "title": "Build",
                "category": "CMake"
            },
            {
                "command": "cmake.install",
                "title": "Install",
                "category": "CMake"
            },
            {
                "command": "cmake.buildWithTarget",
                "title": "Build a target",
                "category": "CMake"
            },
            {
                "command": "cmake.setBuildType",
                "title": "Set build type",
                "category": "CMake"
            },
            {
                "command": "cmake.setDefaultTarget",
                "title": "Set the default build target",
                "category": "CMake"
            },
            {
                "command": "cmake.cleanConfigure",
                "title": "Delete cached build settings and reconfigure",
                "category": "CMake"
            },
            {
                "command": "cmake.clean",
                "title": "Clean",
                "category": "CMake"
            },
            {
                "command": "cmake.cleanRebuild",
                "title": "Clean rebuild",
                "category": "CMake"
            },
            {
                "command": "cmake.ctest",
                "title": "Run tests",
                "category": "CMake"
            },
            {
                "command": "cmake.jumpToCacheFile",
                "title": "Edit the CMake Cache",
                "category": "CMake"
            },
            {
                "command": "cmake.quickStart",
                "title": "Quick Start",
                "category": "CMake"
            },
            {
                "command": "cmake.debugTarget",
                "title": "Debug Target",
                "category": "CMake"
            },
            {
                "command": "cmake.selectDebugTarget",
                "title": "Select a Target to Debug",
                "category": "CMake"
            }
        ],
        "configuration": {
            "type": "object",
            "title": "CMake Tools configuration",
            "properties": {
                "cmake.buildDirectory": {
                    "type": "string",
                    "default": "${workspaceRoot}/build",
                    "description": "The directory where CMake build files will go"
                },
                "cmake.installPrefix": {
                    "type": "string",
                    "default": null,
                    "description": "The directory where CMake installed files will go."
                },
                "cmake.sourceDirectory": {
                    "type": "string",
                    "default": "${workspaceRoot}",
                    "description": "The directory of the root CMakeLists.txt file"
                },
                "cmake.saveBeforeBuild": {
                    "type": "boolean",
                    "default": true,
                    "description": "Save open files before building"
                },
                "cmake.clearOutputBeforeBuild": {
                    "type": "boolean",
                    "default": true,
                    "description": "Clear build output before each build"
                },
                "cmake.configureSettings": {
                    "type": "object",
                    "default": {},
                    "description": "CMake variables to set on the command line"
                },
                "cmake.initialBuildType": {
                    "type": "string",
                    "default": "Debug",
                    "description": "The default build type on first configuration"
                },
                "cmake.preferredGenerators": {
                    "type": "array",
                    "default": [
                        "Ninja",
                        "Unix Makefiles",
                        "MinGW Makefiles",
                        "NMake Makefiles"
                    ],
                    "description": "The preferred CMake generator(s) to use when configuring (tried in order of listing)"
                },
                "cmake.parallelJobs": {
                    "type": "number",
                    "default": 0,
                    "description": "The number of parallel build jobs. Use zero to automatically detect the number of CPUs."
                },
                "cmake.ctest.parallelJobs": {
                    "type": "number",
                    "default": 0,
                    "description": "The number of parallel test jobs. Use zero to use the value of cmake.parallelJobs"
                },
                "cmake.parseBuildDiagnostics": {
                    "type": "boolean",
                    "default": true,
                    "description": "Parse compiler output for warnings and errors"
                },
                "cmake.cmakePath": {
                    "type": "string",
                    "default": "cmake",
                    "description": "The path to CMake generator executable"
                },
                "cmake.debugConfig": {
                    "type": "object",
                    "default": {
                        "all": {
                            "request": "launch",
                            "cwd": "${workspaceRoot}",
                            "linux": {
                                "MIMode": "gdb"
                            },
                            "osx": {
                                "MIMode": "lldb"
                            },
                            "windows": {
                                "MIMode": "gdb"
                            }
                        }
                    },
                    "description": "The base debug configuration to use when debugging a target"
                },
                "cmake.experimental.enableTargetDebugging": {
                    "type": "boolean",
                    "default": false,
                    "description": "Enable experimental target debugging features"
                }
            }
        },
        "keybindings": [
            {
                "key": "f7",
                "command": "cmake.build"
            }
        ]
    },
    "scripts": {
        "vscode:prepublish": "node ./node_modules/vscode/bin/compile",
        "compile": "node ./node_modules/vscode/bin/compile -watch -p ./",
        "postinstall": "node ./node_modules/vscode/bin/install"
    },
    "devDependencies": {
        "typescript": "^2.0",
        "vscode": "^0.11.0"
    }
}<|MERGE_RESOLUTION|>--- conflicted
+++ resolved
@@ -2,11 +2,7 @@
     "name": "cmake-tools",
     "displayName": "CMake Tools",
     "description": "Extended CMake support in Visual Studio Code",
-<<<<<<< HEAD
-    "version": "0.5.1",
-=======
     "version": "0.5.2",
->>>>>>> 92bba58a
     "repository": {
         "type": "git",
         "url": "https://github.com/vector-of-bool/vscode-cmake-tools"
